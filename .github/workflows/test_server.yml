--- conflicted
+++ resolved
@@ -2,14 +2,10 @@
 
 on: 
   pull_request:
-<<<<<<< HEAD
     branches: [ develop, master]
   push:
     branches:
       - new_default
-=======
-    branches: [ develop, master, new_default ]
->>>>>>> e5988f48
   workflow_dispatch:
   
 jobs:
