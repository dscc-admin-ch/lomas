import pathlib

from setuptools import find_packages, setup

here = pathlib.Path(__file__).parent.resolve()

this_directory = pathlib.Path(__file__).parent
long_description = (this_directory / "README.md").read_text()

setup(
    name="fso_sdd_demo",
    packages=find_packages(),
    version="0.0.7",
    description="A serializer of popular differential privacy frameworks \
        (OpenDP, Smartnoise-SQL) for remote execution.",
    url="https://https://gitlab.renkulab.io/dscc/sdd-poc-client",
<<<<<<< HEAD
    download_url="https://gitlab.renkulab.io/dscc/sdd-poc-client/ \
                 -/releases/V_0.0.7/evidences/38.json",
=======
    download_url=(
        "https://gitlab.renkulab.io/dscc/sdd-poc-client/"
        "-/releases/V_0.0.7/evidences/38.json"
    ),
>>>>>>> 1f496e2a
    author="FSO DSCC",
    author_email="pauline.maury-laribiere@bfs.admin.ch",
    license="MIT",
    classifiers=[
        "Development Status :: 3 - Alpha",
        "Intended Audience :: Developers",
        "License :: OSI Approved :: MIT License",
        "Programming Language :: Python :: 3.8",
        "Programming Language :: Python :: 3.9",
    ],
    keywords=["opendp", "smartnoise-sql", "logger", "ast"],
    python_requires=">=3.8, <4",
    install_requires=[
        "opendp == 0.8.0",
        "numpy == 1.22.3",
        "requests == 2.31.0",
        "pandas==2.0.1",
        "pyyaml",
    ],
)<|MERGE_RESOLUTION|>--- conflicted
+++ resolved
@@ -14,15 +14,10 @@
     description="A serializer of popular differential privacy frameworks \
         (OpenDP, Smartnoise-SQL) for remote execution.",
     url="https://https://gitlab.renkulab.io/dscc/sdd-poc-client",
-<<<<<<< HEAD
-    download_url="https://gitlab.renkulab.io/dscc/sdd-poc-client/ \
-                 -/releases/V_0.0.7/evidences/38.json",
-=======
     download_url=(
         "https://gitlab.renkulab.io/dscc/sdd-poc-client/"
         "-/releases/V_0.0.7/evidences/38.json"
     ),
->>>>>>> 1f496e2a
     author="FSO DSCC",
     author_email="pauline.maury-laribiere@bfs.admin.ch",
     license="MIT",
