--- conflicted
+++ resolved
@@ -20,9 +20,4 @@
         run: |
           cd client
           python setup.py sdist
-<<<<<<< HEAD
-=======
-      - name: Publish package
-        run: |
->>>>>>> 6edc32b1
           twine upload dist/* -u __token__ -p ${{ secrets.PYPI_TOKEN }}