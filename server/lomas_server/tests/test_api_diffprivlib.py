--- conflicted
+++ resolved
@@ -19,11 +19,8 @@
     example_dummy_diffprivlib,
 )
 
-<<<<<<< HEAD
 from utils.loggr import LOG
 
-=======
->>>>>>> 89e3936f
 
 class TestDiffPrivLibEndpoint(TestRootAPIEndpoint):  # pylint: disable=R0904
     """
