from database.database import Database
from utils.constants import DATABASE_NAME
import pymongo
from utils.constants import DATABASE_NAME


class MongoDB_Database(Database):
    """
    Overall MongoDB database management
    """

    def __init__(self, connection_string: str) -> None:
        """
        Load DB
        """
<<<<<<< HEAD
        self.db = pymongo.MongoClient(db_url)[DATABASE_NAME]
=======
        self.db = pymongo.MongoClient(connection_string)[DATABASE_NAME]
>>>>>>> 7cf0ccc6

    def does_user_exist(self, user_name: str) -> bool:
        """
        Checks if user exist in the database
        Parameters:
            - user_name: name of the user to check
        """
        doc_count = self.db.users.count_documents(
            {"user_name": f"{user_name}"}
        )
        return True if doc_count > 0 else False

    def does_dataset_exist(self, dataset_name: str) -> bool:
        """
        Checks if dataset exist in the database
        Parameters:
            - dataset_name: name of the dataset to check
        """
        doc_count = self.db.metadata.count_documents(
            {dataset_name: {"$exists": True}}
        )
        return doc_count > 0

    @Database._does_dataset_exist
    def get_dataset_metadata(self, dataset_name: str) -> dict:
        """
        Returns the metadata dictionnary of the dataset
        Parameters:
            - dataset_name: name of the dataset to get the metadata for
        """
        return self.db.metadata.find_one({dataset_name: {"$exists": True}})[
            dataset_name
        ]

    @Database._does_user_exist
    def may_user_query(self, user_name: str) -> bool:
        """
        Checks if a user may query the server.
        Cannot query if already querying.
        Parameters:
            - user_name: name of the user
        """
        return self.db.users.find_one({"user_name": user_name})["may_query"]

    @Database._does_user_exist
    def set_may_user_query(self, user_name: str, may_query: bool) -> None:
        """
        Sets if a user may query the server.
        (Set False before querying and True after updating budget)
        Parameters:
            - user_name: name of the user
            - may_query: flag give or remove access to user
        """
        self.db.users.update_one(
            {"user_name": f"{user_name}"},
            {"$set": {"may_query": may_query}},
        )

    @Database._does_user_exist
    def has_user_access_to_dataset(
        self, user_name: str, dataset_name: str
    ) -> bool:
        """
        Checks if a user may access a particular dataset
        Parameters:
            - user_name: name of the user
            - dataset_name: name of the dataset
        """
        doc_count = self.db.users.count_documents(
            {
                "user_name": f"{user_name}",
                "datasets_list.dataset_name": f"{dataset_name}",
            }
        )
        return True if doc_count > 0 else False

    def __get_epsilon_or_delta(
        self, user_name: str, dataset_name: str, parameter: str
    ) -> float:
        """
        Get the current epsilon or delta spent by a specific user
        on a specific dataset
        Parameters:
            - user_name: name of the user
            - dataset_name: name of the dataset
            - parameter: current_epsilon or current_delta
        """
        return list(
            self.db.users.aggregate(
                [
                    {"$unwind": "$datasets_list"},
                    {
                        "$match": {
                            "user_name": f"{user_name}",
                            "datasets_list.dataset_name": f"{dataset_name}",
                        }
                    },
                ]
            )
        )[0]["datasets_list"][parameter]

    @Database._has_user_access_to_dataset
    def get_current_budget(
        self, user_name: str, dataset_name: str
    ) -> [float, float]:
        """
        Get the current epsilon and delta spent by a specific user
        on a specific dataset
        Parameters:
            - user_name: name of the user
            - dataset_name: name of the dataset
        """
        return [
            self.__get_epsilon_or_delta(
                user_name, dataset_name, "current_epsilon"
            ),
            self.__get_epsilon_or_delta(
                user_name, dataset_name, "current_delta"
            ),
        ]

    @Database._has_user_access_to_dataset
    def get_max_budget(
        self, user_name: str, dataset_name: str
    ) -> [float, float]:
        """
        Get the maximum epsilon and delta budget that can be spent by a user
        Parameters:
            - user_name: name of the user
            - dataset_name: name of the dataset
        """
        return [
            self.__get_epsilon_or_delta(
                user_name, dataset_name, "max_epsilon"
            ),
            self.__get_epsilon_or_delta(user_name, dataset_name, "max_delta"),
        ]

    def __update_epsilon_or_delta(
        self,
        user_name: str,
        dataset_name: str,
        parameter: str,
        spent_value: float,
    ) -> None:
        """
        Update the current epsilon spent by a specific user
        with the last spent epsilon
        Parameters:
            - user_name: name of the user
            - dataset_name: name of the dataset
            - parameter: current_epsilon or current_delta
            - spent_value: spending of epsilon or delta on last query
        """
        self.db.users.update_one(
            {
                "user_name": f"{user_name}",
                "datasets_list.dataset_name": f"{dataset_name}",
            },
            {"$inc": {f"datasets_list.$.{parameter}": spent_value}},
        )

    def __update_epsilon(
        self, user_name: str, dataset_name: str, spent_epsilon: float
    ) -> None:
        """
        Update the current epsilon spent by a specific user
        with the last spent epsilon
        Parameters:
            - user_name: name of the user
            - dataset_name: name of the dataset
            - spent_epsilon: value of epsilon spent on last query
        """
        return self.__update_epsilon_or_delta(
            user_name, dataset_name, "current_epsilon", spent_epsilon
        )

    def __update_delta(
        self, user_name: str, dataset_name: str, spent_delta: float
    ) -> None:
        """
        Update the current delta spent by a specific user
        with the last spent delta
        Parameters:
            - user_name: name of the user
            - dataset_name: name of the dataset
            - spent_delta: value of delta spent on last query
        """
        self.__update_epsilon_or_delta(
            user_name, dataset_name, "current_delta", spent_delta
        )

    @Database._has_user_access_to_dataset
    def update_budget(
        self,
        user_name: str,
        dataset_name: str,
        spent_epsilon: float,
        spent_delta: float,
    ) -> None:
        """
        Update the current epsilon and delta spent by a specific user
        with the last spent budget
        Parameters:
            - user_name: name of the user
            - dataset_name: name of the dataset
            - spent_epsilon: value of epsilon spent on last query
            - spent_delta: value of delta spent on last query
        """
        self.__update_epsilon(user_name, dataset_name, spent_epsilon)
        self.__update_delta(user_name, dataset_name, spent_delta)

    def save_query(
        self,
        user_name: str,
        dataset_name: str,
        epsilon: float,
        delta: float,
        query: dict,
    ) -> None:
        """
        Save queries of user on datasets in a separate collection (table)
        named "queries_archives" in the DB
        Parameters:
            - user_name: name of the user
            - dataset_name: name of the dataset
            - epsilon: value of epsilon spent on last query
            - delta: value of delta spent on last query
            - query: json string of the query
        """
        self.db.queries_archives.insert_one(
            {
                "user_name": f"{user_name}",
                "dataset_name": f"{dataset_name}",
                "epsilon": epsilon,
                "delta": delta,
                "query": query,
            }
        )
<|MERGE_RESOLUTION|>--- conflicted
+++ resolved
@@ -1,259 +1,255 @@
-from database.database import Database
-from utils.constants import DATABASE_NAME
-import pymongo
-from utils.constants import DATABASE_NAME
-
-
-class MongoDB_Database(Database):
-    """
-    Overall MongoDB database management
-    """
-
-    def __init__(self, connection_string: str) -> None:
-        """
-        Load DB
-        """
-<<<<<<< HEAD
-        self.db = pymongo.MongoClient(db_url)[DATABASE_NAME]
-=======
-        self.db = pymongo.MongoClient(connection_string)[DATABASE_NAME]
->>>>>>> 7cf0ccc6
-
-    def does_user_exist(self, user_name: str) -> bool:
-        """
-        Checks if user exist in the database
-        Parameters:
-            - user_name: name of the user to check
-        """
-        doc_count = self.db.users.count_documents(
-            {"user_name": f"{user_name}"}
-        )
-        return True if doc_count > 0 else False
-
-    def does_dataset_exist(self, dataset_name: str) -> bool:
-        """
-        Checks if dataset exist in the database
-        Parameters:
-            - dataset_name: name of the dataset to check
-        """
-        doc_count = self.db.metadata.count_documents(
-            {dataset_name: {"$exists": True}}
-        )
-        return doc_count > 0
-
-    @Database._does_dataset_exist
-    def get_dataset_metadata(self, dataset_name: str) -> dict:
-        """
-        Returns the metadata dictionnary of the dataset
-        Parameters:
-            - dataset_name: name of the dataset to get the metadata for
-        """
-        return self.db.metadata.find_one({dataset_name: {"$exists": True}})[
-            dataset_name
-        ]
-
-    @Database._does_user_exist
-    def may_user_query(self, user_name: str) -> bool:
-        """
-        Checks if a user may query the server.
-        Cannot query if already querying.
-        Parameters:
-            - user_name: name of the user
-        """
-        return self.db.users.find_one({"user_name": user_name})["may_query"]
-
-    @Database._does_user_exist
-    def set_may_user_query(self, user_name: str, may_query: bool) -> None:
-        """
-        Sets if a user may query the server.
-        (Set False before querying and True after updating budget)
-        Parameters:
-            - user_name: name of the user
-            - may_query: flag give or remove access to user
-        """
-        self.db.users.update_one(
-            {"user_name": f"{user_name}"},
-            {"$set": {"may_query": may_query}},
-        )
-
-    @Database._does_user_exist
-    def has_user_access_to_dataset(
-        self, user_name: str, dataset_name: str
-    ) -> bool:
-        """
-        Checks if a user may access a particular dataset
-        Parameters:
-            - user_name: name of the user
-            - dataset_name: name of the dataset
-        """
-        doc_count = self.db.users.count_documents(
-            {
-                "user_name": f"{user_name}",
-                "datasets_list.dataset_name": f"{dataset_name}",
-            }
-        )
-        return True if doc_count > 0 else False
-
-    def __get_epsilon_or_delta(
-        self, user_name: str, dataset_name: str, parameter: str
-    ) -> float:
-        """
-        Get the current epsilon or delta spent by a specific user
-        on a specific dataset
-        Parameters:
-            - user_name: name of the user
-            - dataset_name: name of the dataset
-            - parameter: current_epsilon or current_delta
-        """
-        return list(
-            self.db.users.aggregate(
-                [
-                    {"$unwind": "$datasets_list"},
-                    {
-                        "$match": {
-                            "user_name": f"{user_name}",
-                            "datasets_list.dataset_name": f"{dataset_name}",
-                        }
-                    },
-                ]
-            )
-        )[0]["datasets_list"][parameter]
-
-    @Database._has_user_access_to_dataset
-    def get_current_budget(
-        self, user_name: str, dataset_name: str
-    ) -> [float, float]:
-        """
-        Get the current epsilon and delta spent by a specific user
-        on a specific dataset
-        Parameters:
-            - user_name: name of the user
-            - dataset_name: name of the dataset
-        """
-        return [
-            self.__get_epsilon_or_delta(
-                user_name, dataset_name, "current_epsilon"
-            ),
-            self.__get_epsilon_or_delta(
-                user_name, dataset_name, "current_delta"
-            ),
-        ]
-
-    @Database._has_user_access_to_dataset
-    def get_max_budget(
-        self, user_name: str, dataset_name: str
-    ) -> [float, float]:
-        """
-        Get the maximum epsilon and delta budget that can be spent by a user
-        Parameters:
-            - user_name: name of the user
-            - dataset_name: name of the dataset
-        """
-        return [
-            self.__get_epsilon_or_delta(
-                user_name, dataset_name, "max_epsilon"
-            ),
-            self.__get_epsilon_or_delta(user_name, dataset_name, "max_delta"),
-        ]
-
-    def __update_epsilon_or_delta(
-        self,
-        user_name: str,
-        dataset_name: str,
-        parameter: str,
-        spent_value: float,
-    ) -> None:
-        """
-        Update the current epsilon spent by a specific user
-        with the last spent epsilon
-        Parameters:
-            - user_name: name of the user
-            - dataset_name: name of the dataset
-            - parameter: current_epsilon or current_delta
-            - spent_value: spending of epsilon or delta on last query
-        """
-        self.db.users.update_one(
-            {
-                "user_name": f"{user_name}",
-                "datasets_list.dataset_name": f"{dataset_name}",
-            },
-            {"$inc": {f"datasets_list.$.{parameter}": spent_value}},
-        )
-
-    def __update_epsilon(
-        self, user_name: str, dataset_name: str, spent_epsilon: float
-    ) -> None:
-        """
-        Update the current epsilon spent by a specific user
-        with the last spent epsilon
-        Parameters:
-            - user_name: name of the user
-            - dataset_name: name of the dataset
-            - spent_epsilon: value of epsilon spent on last query
-        """
-        return self.__update_epsilon_or_delta(
-            user_name, dataset_name, "current_epsilon", spent_epsilon
-        )
-
-    def __update_delta(
-        self, user_name: str, dataset_name: str, spent_delta: float
-    ) -> None:
-        """
-        Update the current delta spent by a specific user
-        with the last spent delta
-        Parameters:
-            - user_name: name of the user
-            - dataset_name: name of the dataset
-            - spent_delta: value of delta spent on last query
-        """
-        self.__update_epsilon_or_delta(
-            user_name, dataset_name, "current_delta", spent_delta
-        )
-
-    @Database._has_user_access_to_dataset
-    def update_budget(
-        self,
-        user_name: str,
-        dataset_name: str,
-        spent_epsilon: float,
-        spent_delta: float,
-    ) -> None:
-        """
-        Update the current epsilon and delta spent by a specific user
-        with the last spent budget
-        Parameters:
-            - user_name: name of the user
-            - dataset_name: name of the dataset
-            - spent_epsilon: value of epsilon spent on last query
-            - spent_delta: value of delta spent on last query
-        """
-        self.__update_epsilon(user_name, dataset_name, spent_epsilon)
-        self.__update_delta(user_name, dataset_name, spent_delta)
-
-    def save_query(
-        self,
-        user_name: str,
-        dataset_name: str,
-        epsilon: float,
-        delta: float,
-        query: dict,
-    ) -> None:
-        """
-        Save queries of user on datasets in a separate collection (table)
-        named "queries_archives" in the DB
-        Parameters:
-            - user_name: name of the user
-            - dataset_name: name of the dataset
-            - epsilon: value of epsilon spent on last query
-            - delta: value of delta spent on last query
-            - query: json string of the query
-        """
-        self.db.queries_archives.insert_one(
-            {
-                "user_name": f"{user_name}",
-                "dataset_name": f"{dataset_name}",
-                "epsilon": epsilon,
-                "delta": delta,
-                "query": query,
-            }
-        )
+from database.database import Database
+from utils.constants import DATABASE_NAME
+import pymongo
+from utils.constants import DATABASE_NAME
+
+
+class MongoDB_Database(Database):
+    """
+    Overall MongoDB database management
+    """
+
+    def __init__(self, connection_string: str) -> None:
+        """
+        Load DB
+        """
+        self.db = pymongo.MongoClient(connection_string)[DATABASE_NAME]
+
+    def does_user_exist(self, user_name: str) -> bool:
+        """
+        Checks if user exist in the database
+        Parameters:
+            - user_name: name of the user to check
+        """
+        doc_count = self.db.users.count_documents(
+            {"user_name": f"{user_name}"}
+        )
+        return True if doc_count > 0 else False
+
+    def does_dataset_exist(self, dataset_name: str) -> bool:
+        """
+        Checks if dataset exist in the database
+        Parameters:
+            - dataset_name: name of the dataset to check
+        """
+        doc_count = self.db.metadata.count_documents(
+            {dataset_name: {"$exists": True}}
+        )
+        return doc_count > 0
+
+    @Database._does_dataset_exist
+    def get_dataset_metadata(self, dataset_name: str) -> dict:
+        """
+        Returns the metadata dictionnary of the dataset
+        Parameters:
+            - dataset_name: name of the dataset to get the metadata for
+        """
+        return self.db.metadata.find_one({dataset_name: {"$exists": True}})[
+            dataset_name
+        ]
+
+    @Database._does_user_exist
+    def may_user_query(self, user_name: str) -> bool:
+        """
+        Checks if a user may query the server.
+        Cannot query if already querying.
+        Parameters:
+            - user_name: name of the user
+        """
+        return self.db.users.find_one({"user_name": user_name})["may_query"]
+
+    @Database._does_user_exist
+    def set_may_user_query(self, user_name: str, may_query: bool) -> None:
+        """
+        Sets if a user may query the server.
+        (Set False before querying and True after updating budget)
+        Parameters:
+            - user_name: name of the user
+            - may_query: flag give or remove access to user
+        """
+        self.db.users.update_one(
+            {"user_name": f"{user_name}"},
+            {"$set": {"may_query": may_query}},
+        )
+
+    @Database._does_user_exist
+    def has_user_access_to_dataset(
+        self, user_name: str, dataset_name: str
+    ) -> bool:
+        """
+        Checks if a user may access a particular dataset
+        Parameters:
+            - user_name: name of the user
+            - dataset_name: name of the dataset
+        """
+        doc_count = self.db.users.count_documents(
+            {
+                "user_name": f"{user_name}",
+                "datasets_list.dataset_name": f"{dataset_name}",
+            }
+        )
+        return True if doc_count > 0 else False
+
+    def __get_epsilon_or_delta(
+        self, user_name: str, dataset_name: str, parameter: str
+    ) -> float:
+        """
+        Get the current epsilon or delta spent by a specific user
+        on a specific dataset
+        Parameters:
+            - user_name: name of the user
+            - dataset_name: name of the dataset
+            - parameter: current_epsilon or current_delta
+        """
+        return list(
+            self.db.users.aggregate(
+                [
+                    {"$unwind": "$datasets_list"},
+                    {
+                        "$match": {
+                            "user_name": f"{user_name}",
+                            "datasets_list.dataset_name": f"{dataset_name}",
+                        }
+                    },
+                ]
+            )
+        )[0]["datasets_list"][parameter]
+
+    @Database._has_user_access_to_dataset
+    def get_current_budget(
+        self, user_name: str, dataset_name: str
+    ) -> [float, float]:
+        """
+        Get the current epsilon and delta spent by a specific user
+        on a specific dataset
+        Parameters:
+            - user_name: name of the user
+            - dataset_name: name of the dataset
+        """
+        return [
+            self.__get_epsilon_or_delta(
+                user_name, dataset_name, "current_epsilon"
+            ),
+            self.__get_epsilon_or_delta(
+                user_name, dataset_name, "current_delta"
+            ),
+        ]
+
+    @Database._has_user_access_to_dataset
+    def get_max_budget(
+        self, user_name: str, dataset_name: str
+    ) -> [float, float]:
+        """
+        Get the maximum epsilon and delta budget that can be spent by a user
+        Parameters:
+            - user_name: name of the user
+            - dataset_name: name of the dataset
+        """
+        return [
+            self.__get_epsilon_or_delta(
+                user_name, dataset_name, "max_epsilon"
+            ),
+            self.__get_epsilon_or_delta(user_name, dataset_name, "max_delta"),
+        ]
+
+    def __update_epsilon_or_delta(
+        self,
+        user_name: str,
+        dataset_name: str,
+        parameter: str,
+        spent_value: float,
+    ) -> None:
+        """
+        Update the current epsilon spent by a specific user
+        with the last spent epsilon
+        Parameters:
+            - user_name: name of the user
+            - dataset_name: name of the dataset
+            - parameter: current_epsilon or current_delta
+            - spent_value: spending of epsilon or delta on last query
+        """
+        self.db.users.update_one(
+            {
+                "user_name": f"{user_name}",
+                "datasets_list.dataset_name": f"{dataset_name}",
+            },
+            {"$inc": {f"datasets_list.$.{parameter}": spent_value}},
+        )
+
+    def __update_epsilon(
+        self, user_name: str, dataset_name: str, spent_epsilon: float
+    ) -> None:
+        """
+        Update the current epsilon spent by a specific user
+        with the last spent epsilon
+        Parameters:
+            - user_name: name of the user
+            - dataset_name: name of the dataset
+            - spent_epsilon: value of epsilon spent on last query
+        """
+        return self.__update_epsilon_or_delta(
+            user_name, dataset_name, "current_epsilon", spent_epsilon
+        )
+
+    def __update_delta(
+        self, user_name: str, dataset_name: str, spent_delta: float
+    ) -> None:
+        """
+        Update the current delta spent by a specific user
+        with the last spent delta
+        Parameters:
+            - user_name: name of the user
+            - dataset_name: name of the dataset
+            - spent_delta: value of delta spent on last query
+        """
+        self.__update_epsilon_or_delta(
+            user_name, dataset_name, "current_delta", spent_delta
+        )
+
+    @Database._has_user_access_to_dataset
+    def update_budget(
+        self,
+        user_name: str,
+        dataset_name: str,
+        spent_epsilon: float,
+        spent_delta: float,
+    ) -> None:
+        """
+        Update the current epsilon and delta spent by a specific user
+        with the last spent budget
+        Parameters:
+            - user_name: name of the user
+            - dataset_name: name of the dataset
+            - spent_epsilon: value of epsilon spent on last query
+            - spent_delta: value of delta spent on last query
+        """
+        self.__update_epsilon(user_name, dataset_name, spent_epsilon)
+        self.__update_delta(user_name, dataset_name, spent_delta)
+
+    def save_query(
+        self,
+        user_name: str,
+        dataset_name: str,
+        epsilon: float,
+        delta: float,
+        query: dict,
+    ) -> None:
+        """
+        Save queries of user on datasets in a separate collection (table)
+        named "queries_archives" in the DB
+        Parameters:
+            - user_name: name of the user
+            - dataset_name: name of the dataset
+            - epsilon: value of epsilon spent on last query
+            - delta: value of delta spent on last query
+            - query: json string of the query
+        """
+        self.db.queries_archives.insert_one(
+            {
+                "user_name": f"{user_name}",
+                "dataset_name": f"{dataset_name}",
+                "epsilon": epsilon,
+                "delta": delta,
+                "query": query,
+            }
+        )