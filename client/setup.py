import pathlib

from setuptools import find_packages, setup

here = pathlib.Path(__file__).parent.resolve()

this_directory = pathlib.Path(__file__).parent
long_description = (this_directory / "README.md").read_text()

setup(
    name="lomas_client",
    packages=find_packages(),
    version="0.1.2",
    description="A client to interact with the Lomas server.",
    long_description=long_description,
    long_description_content_type="text/markdown",
    url="https://github.com/dscc-admin/lomas/",
    author="Data Science Competence Center, Swiss Federal Statistical Office",
    author_email="dscc@bfs.admin.ch",
    license="MIT",
    classifiers=[
        "Development Status :: 4 - Beta",
        "Intended Audience :: Developers",
        "Intended Audience :: Science/Research",
        "License :: OSI Approved :: MIT License",
        "Natural Language :: English",
        "Programming Language :: Python :: 3.11",
        "Topic :: Software Development :: Libraries",
        "Topic :: Software Development :: Libraries :: Python Modules",
        "Topic :: Scientific/Engineering",
        "Topic :: Security",
    ],
    keywords=[
        "differential privacy",
        "DP",
        "diffprivlib",
        "logger",
        "opendp",
        "privacy",
        "smartnoise-sql",
    ],
<<<<<<< HEAD
    python_requires=">=3.8, <4",
=======
    keywords=["opendp", "smartnoise-sql", "logger", "ast"],
    python_requires=">=3.10, <4",
>>>>>>> 8f87881b
    install_requires=[
        "diffprivlib>=0.6.4",
        "diffprivlib_logger>=0.0.3",
        "numpy>=1.23.2",
        "opendp==0.8.0",
        "opendp_logger==0.3.0",
        "pandas>=2.2.2",
        "requests>=2.32.0",
        "scikit-learn==1.4.0",
    ],
)<|MERGE_RESOLUTION|>--- conflicted
+++ resolved
@@ -39,12 +39,7 @@
         "privacy",
         "smartnoise-sql",
     ],
-<<<<<<< HEAD
-    python_requires=">=3.8, <4",
-=======
-    keywords=["opendp", "smartnoise-sql", "logger", "ast"],
     python_requires=">=3.10, <4",
->>>>>>> 8f87881b
     install_requires=[
         "diffprivlib>=0.6.4",
         "diffprivlib_logger>=0.0.3",
