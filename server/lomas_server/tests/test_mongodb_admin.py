--- conflicted
+++ resolved
@@ -768,11 +768,7 @@
             encoding="utf-8",
         ) as f:
             datasets = yaml.safe_load(f)
-<<<<<<< HEAD
-            tintin = datasets["datasets"][4]
-=======
-            tintin = datasets["datasets"][3]
->>>>>>> dcee4d3a
+            tintin = datasets["datasets"][5]
 
         with open(
             "./tests/test_data/metadata/penguin_metadata.yaml",
@@ -917,7 +913,6 @@
         )
         list_datasets = get_list_of_datasets(self.db)
         self.assertEqual(
-<<<<<<< HEAD
             list_datasets,
             [
                 "PENGUIN",
@@ -925,10 +920,8 @@
                 "FSO_INCOME_SYNTHETIC",
                 "COVID_SYNTHETIC",
                 "BIRTHDAYS",
+                "PUMS",
             ],
-=======
-            list_datasets, ["PENGUIN", "IRIS", "BIRTHDAYS", "PUMS"]
->>>>>>> dcee4d3a
         )
 
     def test_drop_collection(self) -> None:
@@ -998,12 +991,12 @@
         if os.getenv(ENV_S3_INTEGRATION, "0").lower() in TRUE_VALUES:
             self.assertEqual(
                 list_datasets,
-<<<<<<< HEAD
                 [
                     "PENGUIN",
                     "IRIS",
                     "FSO_INCOME_SYNTHETIC",
                     "COVID_SYNTHETIC",
+                    "PUMS",
                     "TINTIN_S3_TEST",
                     "BIRTHDAYS",
                 ],
@@ -1017,12 +1010,6 @@
                     "FSO_INCOME_SYNTHETIC",
                     "COVID_SYNTHETIC",
                     "BIRTHDAYS",
+                    "PUMS",
                 ],
-=======
-                ["PENGUIN", "IRIS", "PUMS", "TINTIN_S3_TEST", "BIRTHDAYS"],
-            )
-        else:
-            self.assertEqual(
-                list_datasets, ["PENGUIN", "IRIS", "BIRTHDAYS", "PUMS"]
->>>>>>> dcee4d3a
             )