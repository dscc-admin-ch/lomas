name: Build and Push Docker images

on:
  push:
    branches:
      - develop
  release:
    types:
      - published

jobs:
  docker:
    runs-on: ubuntu-latest
    strategy:
      matrix:
        include:
          - image: dsccadminch/lomas_server
            target: lomas_server
          - image: dsccadminch/lomas_admin_dashboard
            target: lomas_admin_dashboard
    steps:
      -
        name: Checkout
        uses: actions/checkout@v4
      - name: Docker meta
        id: meta
        uses: docker/metadata-action@v5
        with:
          images:
            ${{ matrix.image }} 
          tags: |
            type=sha
            type=semver, pattern={{version}}
<<<<<<< HEAD
            type=raw,value=latest,enable=${{ github.event_name == 'release' }}
=======
            latest, enable=${{ github.ref_type == "release" }}
>>>>>>> 6edc32b1
      -
        name: Set up QEMU
        uses: docker/setup-qemu-action@v3
      -
        name: Set up Docker Buildx
        uses: docker/setup-buildx-action@v3
      -
        name: Login to Docker Hub
        uses: docker/login-action@v3
        with:
          username: ${{ secrets.DOCKERHUB_USER }}
          password: ${{ secrets.DOCKERHUB_TOKEN }}
      -
        name: Build and push image
        uses: docker/build-push-action@v5
        with:
          context: ./server
          push: true
          target: ${{ matrix.target }}
          tags: ${{ steps.meta.outputs.tags }}<|MERGE_RESOLUTION|>--- conflicted
+++ resolved
@@ -31,13 +31,8 @@
           tags: |
             type=sha
             type=semver, pattern={{version}}
-<<<<<<< HEAD
             type=raw,value=latest,enable=${{ github.event_name == 'release' }}
-=======
-            latest, enable=${{ github.ref_type == "release" }}
->>>>>>> 6edc32b1
-      -
-        name: Set up QEMU
+      - name: Set up QEMU
         uses: docker/setup-qemu-action@v3
       -
         name: Set up Docker Buildx
