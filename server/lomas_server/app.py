--- conflicted
+++ resolved
@@ -19,37 +19,7 @@
 from dp_queries.dp_logic import QueryHandler
 from utils.anti_timing_att import anti_timing_att
 from utils.config import get_config
-<<<<<<< HEAD
-from utils.error_handler import (
-    KNOWN_EXCEPTIONS,
-    InternalServerException,
-    add_exception_handlers,
-)
-from utils.example_inputs import (
-    example_diffprivlib,
-    example_dummy_diffprivlib,
-    example_dummy_opendp,
-    example_dummy_smartnoise_sql,
-    example_get_admin_db_data,
-    example_get_dummy_dataset,
-    example_opendp,
-    example_smartnoise_sql,
-    example_smartnoise_sql_cost,
-)
-from utils.input_models import (
-    DiffPrivLibInp,
-    DummyDiffPrivLibInp,
-    DummyOpenDPInp,
-    DummySNSQLInp,
-    GetDbData,
-    GetDummyDataset,
-    OpenDPInp,
-    SNSQLInp,
-    SNSQLInpCost,
-)
-=======
 from utils.error_handler import InternalServerException, add_exception_handlers
->>>>>>> b14bc85f
 from utils.loggr import LOG
 from utils.utils import add_demo_data_to_admindb
 
@@ -189,871 +159,6 @@
 # Add custom exception handlers
 add_exception_handlers(app)
 
-<<<<<<< HEAD
-# API Endpoints
-# -----------------------------------------------------------------------------
-
-
-@app.get("/")
-async def root():
-    """Redirect root endpoint to the state endpoint
-    Returns:
-        JSONResponse: The state of the server instance.
-    """
-    return RedirectResponse(url="/state")
-
-
-# Get server state
-@app.get("/state", tags=["ADMIN_USER"])
-async def get_state(
-    user_name: str = Header(None),
-) -> JSONResponse:
-    """Returns the current state dict of this server instance.
-
-    Args:
-        user_name (str, optional): The user name. Defaults to Header(None).
-
-    Returns:
-        JSONResponse: The state of the server instance.
-    """
-    return JSONResponse(
-        content={
-            "requested_by": user_name,
-            "state": app.state.server_state,
-        }
-    )
-
-
-@app.get(
-    "/get_memory_usage",
-    dependencies=[Depends(server_live)],
-    tags=["ADMIN_USER"],
-)
-async def get_memory_usage() -> JSONResponse:
-    """Return the dataset store object memory usage
-    Args:
-        user_name (str, optional): The user name. Defaults to Header(None).
-
-    Returns:
-        JSONResponse: with DatasetStore object memory usage
-    """
-    return JSONResponse(
-        content={
-            "memory_usage": app.state.dataset_store.memory_usage,
-        }
-    )
-
-
-# Metadata query
-@app.post(
-    "/get_dataset_metadata",
-    dependencies=[Depends(server_live)],
-    tags=["USER_METADATA"],
-)
-def get_dataset_metadata(
-    _request: Request,
-    query_json: GetDbData = Body(example_get_admin_db_data),
-) -> JSONResponse:
-    """
-    Retrieves metadata for a given dataset.
-
-    Args:
-        request (Request): Raw request object
-        query_json (GetDbData, optional): A JSON object containing
-            the dataset_name key for indicating the dataset.
-            Defaults to Body(example_get_admin_db_data).
-
-    Raises:
-        ExternalLibraryException: For exceptions from libraries
-            external to this package.
-        InternalServerException: For any other unforseen exceptions.
-
-    Returns:
-        JSONResponse: The metadata dictionary for the specified
-            dataset_name.
-    """
-    try:
-        ds_metadata = app.state.admin_database.get_dataset_metadata(
-            query_json.dataset_name
-        )
-
-    except KNOWN_EXCEPTIONS as e:
-        raise e
-    except Exception as e:
-        raise InternalServerException(e) from e
-
-    return ds_metadata
-
-
-# Dummy dataset query
-@app.post(
-    "/get_dummy_dataset",
-    dependencies=[Depends(server_live)],
-    tags=["USER_DUMMY"],
-)
-def get_dummy_dataset(
-    _request: Request,
-    query_json: GetDummyDataset = Body(example_get_dummy_dataset),
-) -> StreamingResponse:
-    """
-    Generates and returns a dummy dataset.
-
-    Args:
-        request (Request): Raw request object
-        query_json (GetDummyDataset, optional):
-            A JSON object containing the following:
-                - nb_rows (int, optional): The number of rows in the
-                  dummy dataset (default: 100).
-                - seed (int, optional): The random seed for generating
-                  the dummy dataset (default: 42).
-            Defaults to Body(example_get_dummy_dataset).
-
-    Raises:
-        ExternalLibraryException: For exceptions from libraries
-            external to this package.
-        InternalServerException: For any other unforseen exceptions.
-
-    Returns:
-        StreamingResponse: a pd.DataFrame representing the dummy dataset.
-    """
-    try:
-        ds_metadata = app.state.admin_database.get_dataset_metadata(
-            query_json.dataset_name
-        )
-
-        dummy_df = make_dummy_dataset(
-            ds_metadata, query_json.dummy_nb_rows, query_json.dummy_seed
-        )
-    except KNOWN_EXCEPTIONS as e:
-        raise e
-    except Exception as e:
-        raise InternalServerException(e) from e
-
-    return stream_dataframe(dummy_df)
-
-
-# Smartnoise SQL query
-@app.post(
-    "/smartnoise_query",
-    dependencies=[Depends(server_live)],
-    tags=["USER_QUERY"],
-)
-def smartnoise_sql_handler(
-    _request: Request,
-    query_json: SNSQLInp = Body(example_smartnoise_sql),
-    user_name: str = Header(None),
-) -> JSONResponse:
-    """
-    Handles queries for the SmartNoiseSQL library.
-
-    Args:
-        request (Request): Raw request object
-        query_json (SNSQLInp): A JSON object containing:
-            - query: The SQL query to execute. NOTE: the table name is "df",
-              the query must end with "FROM df".
-            - epsilon (float): Privacy parameter (e.g., 0.1).
-            - delta (float): Privacy parameter (e.g., 1e-5).
-            - mechanisms (dict, optional): Dictionary of mechanisms for the
-              query (default: {}). See "Smartnoise-SQL mechanisms documentation
-              https://docs.smartnoise.org/sql/advanced.html#overriding-mechanisms.
-            - postprocess (bool, optional): Whether to postprocess the query
-              results (default: True).
-              See "Smartnoise-SQL postprocessing documentation
-              https://docs.smartnoise.org/sql/advanced.html#postprocess.
-
-            Defaults to Body(example_smartnoise_sql).
-
-        user_name (str, optional): The user name.
-            Defaults to Header(None).
-
-    Raises:
-        ExternalLibraryException: For exceptions from libraries
-            external to this package.
-        InternalServerException: For any other unforseen exceptions.
-        InvalidQueryException: If there is not enough budget or the dataset
-            does not exist.
-        UnauthorizedAccessException: A query is already ongoing for this user,
-            the user does not exist or does not have access to the dataset.
-
-    Returns:
-        JSONResponse: A JSON object containing the following:
-            - requested_by (str): The user name.
-            - query_response (pd.DataFrame): A DataFrame containing
-              the query response.
-            - spent_epsilon (float): The amount of epsilon budget spent
-              for the query.
-            - spent_delta (float): The amount of delta budget spent
-              for the query.
-    """
-    try:
-        response = app.state.query_handler.handle_query(
-            DPLibraries.SMARTNOISE_SQL, query_json, user_name
-        )
-    except KNOWN_EXCEPTIONS as e:
-        raise e
-    except Exception as e:
-        raise InternalServerException(e) from e
-
-    return response
-
-
-# Smartnoise SQL Dummy query
-@app.post(
-    "/dummy_smartnoise_query",
-    dependencies=[Depends(server_live)],
-    tags=["USER_DUMMY"],
-)
-def dummy_smartnoise_sql_handler(
-    _request: Request,
-    query_json: DummySNSQLInp = Body(example_dummy_smartnoise_sql),
-) -> JSONResponse:
-    """
-    Handles queries on dummy datasets for the SmartNoiseSQL library.
-
-    Args:
-        request (Request): Raw request object
-        query_json (DummySNSQLInp, optional): A JSON object containing:
-            - query: The SQL query to execute. NOTE: the table name is "df",
-              the query must end with "FROM df".
-            - epsilon (float): Privacy parameter (e.g., 0.1).
-            - delta (float): Privacy parameter (e.g., 1e-5).
-            - mechanisms (dict, optional): Dictionary of mechanisms for the
-              query (default: {}). See Smartnoise-SQL mechanisms documentation
-              https://docs.smartnoise.org/sql/advanced.html#overriding-mechanisms.
-            - postprocess (bool, optional): Whether to postprocess the query
-              results (default: True).
-              See Smartnoise-SQL postprocessing documentation
-              https://docs.smartnoise.org/sql/advanced.html#postprocess.
-            - nb_rows (int, optional): The number of rows in the dummy dataset
-              (default: 100).
-            - seed (int, optional): The random seed for generating
-              the dummy dataset (default: 42).
-
-            Defaults to Body(example_dummy_smartnoise_sql).
-
-    Raises:
-        ExternalLibraryException: For exceptions from libraries
-            external to this package.
-        InternalServerException: For any other unforseen exceptions.
-        InvalidQueryException: If there is not enough budget or the dataset
-            does not exist.
-
-    Returns:
-        JSONResponse: A JSON object containing:
-            - query_response (pd.DataFrame): a DataFrame containing
-              the query response.
-    """
-    ds_private_dataset = get_dummy_dataset_for_query(
-        app.state.admin_database, query_json
-    )
-    dummy_querier = querier_factory(
-        DPLibraries.SMARTNOISE_SQL, private_dataset=ds_private_dataset
-    )
-    try:
-        _ = dummy_querier.cost(query_json)  # verify cost works
-        response_df = dummy_querier.query(query_json)
-        response = JSONResponse(content={"query_response": response_df})
-    except KNOWN_EXCEPTIONS as e:
-        raise e
-    except Exception as e:
-        raise InternalServerException(e) from e
-
-    return response
-
-
-@app.post(
-    "/estimate_smartnoise_cost",
-    dependencies=[Depends(server_live)],
-    tags=["USER_QUERY"],
-)
-def estimate_smartnoise_cost(
-    _request: Request,
-    query_json: SNSQLInpCost = Body(example_smartnoise_sql_cost),
-) -> JSONResponse:
-    """
-    Estimates the privacy loss budget cost of a SmartNoiseSQL query.
-
-    Args:
-        request (Request): Raw request object
-        query_json (SNSQLInpCost, optional):
-            A JSON object containing the following:
-            - query: The SQL query to estimate the cost for.
-              NOTE: the table name is "df", the query must end with "FROM df".
-            - epsilon (float): Privacy parameter (e.g., 0.1).
-            - delta (float): Privacy parameter (e.g., 1e-5).
-            - mechanisms (dict, optional): Dictionary of mechanisms
-              for the query (default: {}).
-              See Smartnoise-SQL mechanisms documentation
-              https://docs.smartnoise.org/sql/advanced.html#overriding-mechanisms.
-
-            Defaults to Body(example_smartnoise_sql_cost).
-
-    Raises:
-        ExternalLibraryException: For exceptions from libraries
-            external to this package.
-        InternalServerException: For any other unforseen exceptions.
-        InvalidQueryException: The dataset does not exist.
-
-    Returns:
-        JSONResponse: A JSON object containing:
-            - epsilon_cost (float): The estimated epsilon cost.
-            - delta_cost (float): The estimated delta cost.
-    """
-    try:
-        response = app.state.query_handler.estimate_cost(
-            DPLibraries.SMARTNOISE_SQL,
-            query_json,
-        )
-    except KNOWN_EXCEPTIONS as e:
-        raise e
-    except Exception as e:
-        raise InternalServerException(e) from e
-
-    return JSONResponse(content=response)
-
-
-@app.post(
-    "/opendp_query", dependencies=[Depends(server_live)], tags=["USER_QUERY"]
-)
-def opendp_query_handler(
-    _request: Request,
-    query_json: OpenDPInp = Body(example_opendp),
-    user_name: str = Header(None),
-) -> JSONResponse:
-    """
-    Handles queries for the OpenDP Library.
-
-    Args:
-        request (Request): Raw request object.
-        query_json (OpenDPInp, optional): A JSON object containing the following:
-            - opendp_pipeline: The OpenDP pipeline for the query.
-            - fixed_delta: If the pipeline measurement is of type
-                "ZeroConcentratedDivergence" (e.g. with "make_gaussian") then it is
-                converted to "SmoothedMaxDivergence" with "make_zCDP_to_approxDP"
-                (see "opendp measurements documentation at
-                https://docs.opendp.org/en/stable/api/python/opendp.combinators.html#opendp.combinators.make_zCDP_to_approxDP). # noqa # pylint: disable=C0301
-                In that case a "fixed_delta" must be provided by the user.
-
-            Defaults to Body(example_opendp).
-
-        user_name (str, optional): The user name.
-            Defaults to Header(None).
-
-    Raises:
-        ExternalLibraryException: For exceptions from libraries
-            external to this package.
-        InternalServerException: For any other unforseen exceptions.
-        InvalidQueryException: The pipeline does not contain a "measurement",
-            there is not enough budget or the dataset does not exist.
-        UnauthorizedAccessException: A query is already ongoing for this user,
-            the user does not exist or does not have access to the dataset.
-
-    Returns:
-        JSONResponse: A JSON object containing the following:
-            - requested_by (str): The user name.
-            - query_response (pd.DataFrame): A DataFrame containing
-              the query response.
-            - spent_epsilon (float): The amount of epsilon budget spent
-              for the query.
-            - spent_delta (float): The amount of delta budget spent
-              for the query.
-    """
-    try:
-        response = app.state.query_handler.handle_query(
-            DPLibraries.OPENDP, query_json, user_name
-        )
-    except KNOWN_EXCEPTIONS as e:
-        raise e
-    except Exception as e:
-        raise InternalServerException(e) from e
-
-    return JSONResponse(content=response)
-
-
-@app.post(
-    "/dummy_opendp_query",
-    dependencies=[Depends(server_live)],
-    tags=["USER_DUMMY"],
-)
-def dummy_opendp_query_handler(
-    _request: Request,
-    query_json: DummyOpenDPInp = Body(example_dummy_opendp),
-) -> JSONResponse:
-    """
-    Handles queries on dummy datasets for the OpenDP library.
-
-    Args:
-        request (Request): Raw request object.
-        query_json (DummyOpenDPInp, optional):
-            A JSON object containing the following:
-            - opendp_pipeline: The OpenDP pipeline for the query.
-            - fixed_delta: If the pipeline measurement is of type\
-              "ZeroConcentratedDivergence" (e.g. with "make_gaussian") then
-              it is converted to "SmoothedMaxDivergence" with
-              "make_zCDP_to_approxDP" (see opendp measurements documentation at
-              https://docs.opendp.org/en/stable/api/python/opendp.combinators.html#opendp.combinators.make_zCDP_to_approxDP). # noqa # pylint: disable=C0301
-              In that case a "fixed_delta" must be provided by the user.
-            - nb_rows (int, optional): The number of rows
-              in the dummy dataset (default: 100).
-            - seed (int, optional): The random seed for generating
-              the dummy dataset (default: 42).
-
-            Defaults to Body(example_dummy_opendp).
-
-    Raises:
-        ExternalLibraryException: For exceptions from libraries
-            external to this package.
-        InternalServerException: For any other unforseen exceptions.
-        InvalidQueryException: If there is not enough budget or the dataset
-            does not exist.
-
-    Returns:
-        JSONResponse: A JSON object containing:
-            - query_response (pd.DataFrame): a DataFrame containing
-              the query response.
-    """
-    ds_private_dataset = get_dummy_dataset_for_query(
-        app.state.admin_database, query_json
-    )
-    dummy_querier = querier_factory(
-        DPLibraries.OPENDP, private_dataset=ds_private_dataset
-    )
-
-    try:
-        _ = dummy_querier.cost(query_json)  # verify cost works
-        response_df = dummy_querier.query(query_json)
-        response = {"query_response": response_df}
-
-    except KNOWN_EXCEPTIONS as e:
-        raise e
-    except Exception as e:
-        raise InternalServerException(e) from e
-
-    return JSONResponse(content=response)
-
-
-@app.post(
-    "/estimate_opendp_cost",
-    dependencies=[Depends(server_live)],
-    tags=["USER_QUERY"],
-)
-def estimate_opendp_cost(
-    _request: Request,
-    query_json: OpenDPInp = Body(example_opendp),
-) -> JSONResponse:
-    """
-    Estimates the privacy loss budget cost of an OpenDP query.
-
-    Args:
-        request (Request): Raw request object
-        query_json (OpenDPInp, optional):
-            A JSON object containing the following:
-            - opendp_pipeline: The OpenDP pipeline for the query.
-
-            Defaults to Body(example_opendp).
-
-    Raises:
-        ExternalLibraryException: For exceptions from libraries
-            external to this package.
-        InternalServerException: For any other unforseen exceptions.
-        InvalidQueryException: The dataset does not exist or the
-            pipeline does not contain a measurement.
-
-    Returns:
-        JSONResponse: A JSON object containing:
-            - epsilon_cost (float): The estimated epsilon cost.
-            - delta_cost (float): The estimated delta cost.
-    """
-    try:
-        response = app.state.query_handler.estimate_cost(
-            DPLibraries.OPENDP,
-            query_json,
-        )
-    except KNOWN_EXCEPTIONS as e:
-        raise e
-    except Exception as e:
-        raise InternalServerException(e) from e
-
-    return JSONResponse(content=response)
-
-
-@app.post(
-    "/diffprivlib_query",
-    dependencies=[Depends(server_live)],
-    tags=["USER_QUERY"],
-)
-def diffprivlib_query_handler(
-    query_json: DiffPrivLibInp = Body(example_diffprivlib),
-    user_name: str = Header(None),
-):
-    """
-    Handles queries for the DiffPrivLib Library.
-
-    Args:
-        request (Request): Raw request object.
-        query_json (OpenDPInp, optional): A JSON object containing the following:
-            - pipeline: The DiffPrivLib pipeline for the query.
-            - feature_columns: the list of feature column to train
-            - target_columns: the list of target column to predict
-            - test_size: proportion of the test set
-            - test_train_split_seed: seed for the random train test split,
-            - imputer_strategy: imputation strategy
-
-            Defaults to Body(example_diffprivlib).
-
-        user_name (str, optional): The user name.
-            Defaults to Header(None).
-
-    Raises:
-        ExternalLibraryException: For exceptions from libraries
-            external to this package.
-        InternalServerException: For any other unforseen exceptions.
-        InvalidQueryException: The pipeline does not contain a "measurement",
-            there is not enough budget or the dataset does not exist.
-        UnauthorizedAccessException: A query is already ongoing for this user,
-            the user does not exist or does not have access to the dataset.
-
-    Returns:
-        JSONResponse: A JSON object containing the following:
-            - requested_by (str): The user name.
-            - query_response (pd.DataFrame): A DataFrame containing
-              the query response.
-            - spent_epsilon (float): The amount of epsilon budget spent
-              for the query.
-            - spent_delta (float): The amount of delta budget spent
-              for the query.
-    """
-    try:
-        response = app.state.query_handler.handle_query(
-            DPLibraries.DIFFPRIVLIB, query_json, user_name
-        )
-    except KNOWN_EXCEPTIONS as e:
-        raise e
-    except Exception as e:
-        raise InternalServerException(e) from e
-
-    return response
-
-
-@app.post(
-    "/dummy_diffprivlib_query",
-    dependencies=[Depends(server_live)],
-    tags=["USER_DUMMY"],
-)
-def dummy_diffprivlib_query_handler(
-    query_json: DummyDiffPrivLibInp = Body(example_dummy_diffprivlib),
-):
-    """
-    Handles queries on dummy datasets for the DiffPrivLib library.
-
-    Args:
-        request (Request): Raw request object.
-        query_json (DiffPrivLibInp, optional): A JSON object containing the following:
-            - pipeline: The DiffPrivLib pipeline for the query.
-            - feature_columns: the list of feature column to train
-            - target_columns: the list of target column to predict
-            - test_size: proportion of the test set
-            - test_train_split_seed: seed for the random train test split,
-            - imputer_strategy: imputation strategy
-            - nb_rows (int, optional): The number of rows in the dummy dataset
-              (default: 100).
-            - seed (int, optional): The random seed for generating
-              the dummy dataset (default: 42).
-              Defaults to Body(example_dummy_diffprivlib)
-
-    Raises:
-        ExternalLibraryException: For exceptions from libraries
-            external to this package.
-        InternalServerException: For any other unforseen exceptions.
-        InvalidQueryException: If there is not enough budget or the dataset
-            does not exist.
-
-    Returns:
-        JSONResponse: A JSON object containing:
-            - query_response (pd.DataFrame): a DataFrame containing
-              the query response.
-    """
-    ds_private_dataset = get_dummy_dataset_for_query(
-        app.state.admin_database, query_json
-    )
-    dummy_querier = querier_factory(
-        DPLibraries.DIFFPRIVLIB, private_dataset=ds_private_dataset
-    )
-
-    try:
-        _ = dummy_querier.cost(query_json)  # verify cost works
-        response = dummy_querier.query(query_json)
-    except KNOWN_EXCEPTIONS as e:
-        raise e
-    except Exception as e:
-        raise InternalServerException(e) from e
-
-    return JSONResponse(content={"query_response": response})
-
-
-@app.post(
-    "/estimate_diffprivlib_cost",
-    dependencies=[Depends(server_live)],
-    tags=["USER_QUERY"],
-)
-def estimate_diffprivlib_cost(
-    query_json: DiffPrivLibInp = Body(example_diffprivlib),
-):
-    """
-    Estimates the privacy loss budget cost of an DiffPrivLib query.
-
-    Args:
-        request (Request): Raw request object
-        query_json (DiffPrivLibInp, optional):
-        A JSON object containing the following:
-            - pipeline: The DiffPrivLib pipeline for the query.
-            - feature_columns: the list of feature column to train
-            - target_columns: the list of target column to predict
-            - test_size: proportion of the test set
-            - test_train_split_seed: seed for the random train test split,
-            - imputer_strategy: imputation strategy
-
-            Defaults to Body(example_dummy_diffprivlib).
-
-    Raises:
-        ExternalLibraryException: For exceptions from libraries
-            external to this package.
-        InternalServerException: For any other unforseen exceptions.
-        InvalidQueryException: The dataset does not exist or the
-            pipeline does not contain a measurement.
-
-    Returns:
-        JSONResponse: A JSON object containing:
-            - epsilon_cost (float): The estimated epsilon cost.
-            - delta_cost (float): The estimated delta cost.
-    """
-    try:
-        response = app.state.query_handler.estimate_cost(
-            DPLibraries.DIFFPRIVLIB,
-            query_json,
-        )
-    except KNOWN_EXCEPTIONS as e:
-        raise e
-    except Exception as e:
-        raise InternalServerException(e) from e
-
-    return response
-
-
-# MongoDB get initial budget
-@app.post(
-    "/get_initial_budget",
-    dependencies=[Depends(server_live)],
-    tags=["USER_BUDGET"],
-)
-def get_initial_budget(
-    _request: Request,
-    query_json: GetDbData = Body(example_get_admin_db_data),
-    user_name: str = Header(None),
-) -> JSONResponse:
-    """
-    Returns the initial budget for a user and dataset.
-
-    Args:
-        request (Request): Raw request object
-        query_json (GetDbData, optional): A JSON object containing:
-            - dataset_name (str): The name of the dataset.
-
-            Defaults to Body(example_get_admin_db_data).
-
-        user_name (str, optional): The user name.
-            Defaults to Header(None).
-
-    Raises:
-        ExternalLibraryException: For exceptions from libraries
-            external to this package.
-        InternalServerException: For any other unforseen exceptions.
-        InvalidQueryException: The dataset does not exist.
-        UnauthorizedAccessException: The user does not exist or
-            the user does not have access to the dataset.
-    Returns:
-        JSONResponse: a JSON object with:
-            - initial_epsilon (float): initial epsilon budget.
-            - initial_delta (float): initial delta budget.
-    """
-    try:
-        (
-            initial_epsilon,
-            initial_delta,
-        ) = app.state.admin_database.get_initial_budget(
-            user_name, query_json.dataset_name
-        )
-    except KNOWN_EXCEPTIONS as e:
-        raise e
-    except Exception as e:
-        raise InternalServerException(e) from e
-
-    return JSONResponse(
-        content={
-            "initial_epsilon": initial_epsilon,
-            "initial_delta": initial_delta,
-        }
-    )
-
-
-# MongoDB get total spent budget
-@app.post(
-    "/get_total_spent_budget",
-    dependencies=[Depends(server_live)],
-    tags=["USER_BUDGET"],
-)
-def get_total_spent_budget(
-    _request: Request,
-    query_json: GetDbData = Body(example_get_admin_db_data),
-    user_name: str = Header(None),
-) -> JSONResponse:
-    """
-    Returns the spent budget for a user and dataset.
-
-    Args:
-        request (Request): Raw request object
-        query_json (GetDbData, optional): A JSON object containing:
-            - dataset_name (str): The name of the dataset.
-
-            Defaults to Body(example_get_admin_db_data).
-
-        user_name (str, optional): The user name.
-            Defaults to Header(None).
-
-    Raises:
-        ExternalLibraryException: For exceptions from libraries
-            external to this package.
-        InternalServerException: For any other unforseen exceptions.
-        InvalidQueryException: The dataset does not exist.
-        UnauthorizedAccessException: The user does not exist or
-            the user does not have access to the dataset.
-    Returns:
-        JSONResponse: a JSON object with:
-            - total_spent_epsilon (float): total spent epsilon budget.
-            - total_spent_delta (float): total spent delta budget.
-    """
-    try:
-        (
-            total_spent_epsilon,
-            total_spent_delta,
-        ) = app.state.admin_database.get_total_spent_budget(
-            user_name, query_json.dataset_name
-        )
-    except KNOWN_EXCEPTIONS as e:
-        raise e
-    except Exception as e:
-        raise InternalServerException(e) from e
-
-    return JSONResponse(
-        content={
-            "total_spent_epsilon": total_spent_epsilon,
-            "total_spent_delta": total_spent_delta,
-        }
-    )
-
-
-# MongoDB get remaining budget
-@app.post(
-    "/get_remaining_budget",
-    dependencies=[Depends(server_live)],
-    tags=["USER_BUDGET"],
-)
-def get_remaining_budget(
-    _request: Request,
-    query_json: GetDbData = Body(example_get_admin_db_data),
-    user_name: str = Header(None),
-) -> JSONResponse:
-    """
-    Returns the remaining budget for a user and dataset.
-
-    Args:
-        request (Request): Raw request object
-        query_json (GetDbData, optional): A JSON object containing:
-            - dataset_name (str): The name of the dataset.
-
-            Defaults to Body(example_get_admin_db_data).
-
-        user_name (str, optional): The user name.
-            Defaults to Header(None).
-
-    Raises:
-        ExternalLibraryException: For exceptions from libraries
-            external to this package.
-        InternalServerException: For any other unforseen exceptions.
-        InvalidQueryException: The dataset does not exist.
-        UnauthorizedAccessException: The user does not exist or
-            the user does not have access to the dataset.
-    Returns:
-        JSONResponse: a JSON object with:
-            - remaining_epsilon (float): remaining epsilon budget.
-            - remaining_delta (float): remaining delta budget.
-    """
-    try:
-        rem_epsilon, rem_delta = app.state.admin_database.get_remaining_budget(
-            user_name, query_json.dataset_name
-        )
-    except KNOWN_EXCEPTIONS as e:
-        raise e
-    except Exception as e:
-        raise InternalServerException(e) from e
-
-    return JSONResponse(
-        content={
-            "remaining_epsilon": rem_epsilon,
-            "remaining_delta": rem_delta,
-        }
-    )
-
-
-# MongoDB get archives
-@app.post(
-    "/get_previous_queries",
-    dependencies=[Depends(server_live)],
-    tags=["USER_BUDGET"],
-)
-def get_user_previous_queries(
-    _request: Request,
-    query_json: GetDbData = Body(example_get_admin_db_data),
-    user_name: str = Header(None),
-) -> JSONResponse:
-    """
-    Returns the query history of a user on a specific dataset.
-
-    Args:
-        request (Request): Raw request object
-        query_json (GetDbData, optional): A JSON object containing:
-            - dataset_name (str): The name of the dataset.
-
-            Defaults to Body(example_get_admin_db_data).
-
-        user_name (str, optional): The user name.
-            Defaults to Header(None).
-
-    Raises:
-        ExternalLibraryException: For exceptions from libraries
-            external to this package.
-        InternalServerException: For any other unforseen exceptions.
-        InvalidQueryException: The dataset does not exist.
-        UnauthorizedAccessException: The user does not exist or
-            the user does not have access to the dataset.
-
-    Returns:
-        JSONResponse: A JSON object containing:
-            - previous_queries (list[dict]): a list of dictionaries
-              containing the previous queries.
-    """
-    try:
-        previous_queries = app.state.admin_database.get_user_previous_queries(
-            user_name, query_json.dataset_name
-        )
-    except KNOWN_EXCEPTIONS as e:
-        raise e
-    except Exception as e:
-        raise InternalServerException(e) from e
-
-    return JSONResponse(content={"previous_queries": previous_queries})
-=======
 # Add endpoints
 app.include_router(routes_dp.router)
-app.include_router(routes_admin.router)
->>>>>>> b14bc85f
+app.include_router(routes_admin.router)