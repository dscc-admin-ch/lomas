import requests
import json
import pandas as pd
from io import StringIO
from opendp_logger import enable_logging, make_load_json
from opendp.mod import enable_features

# Note: leaving this here. Support for opendp_polars
# import polars

# Opendp_logger
enable_logging()
enable_features("contrib")

# Client constants: may be modified
DUMMY_NB_ROWS = 100
DUMMY_SEED = 42

# Server constants: warning: MUST match those of server
LIB_SMARTNOISE_SQL = "smartnoise_sql"
LIB_OPENDP = "opendp"


<<<<<<< HEAD
=======
def error_message(res):
    return f"Server error status {res.status_code}: {res.text}"


>>>>>>> d52a2a83
class Client:
    def __init__(self, url, user_name: str, dataset_name: str):
        self.url = url
        self.headers = {"Content-type": "application/json", "Accept": "*/*"}
        self.headers["user-name"] = user_name
        self.dataset_name = dataset_name

    def get_dataset_metadata(
        self,
    ) -> dict:
        res = self._exec(
            "get_dataset_metadata", {"dataset_name": self.dataset_name}
        )
        if res.status_code == 200:
            data = res.content.decode("utf8")
            metadata = json.loads(data)

            return metadata
        else:
            print(error_message(res))

    def get_dummy_dataset(
        self,
        nb_rows: int = DUMMY_NB_ROWS,
        seed: int = DUMMY_SEED,
    ) -> pd.DataFrame:
        res = self._exec(
            "get_dummy_dataset",
            {
                "dataset_name": self.dataset_name,
                "dummy_nb_rows": nb_rows,
                "dummy_seed": seed,
            },
        )

        if res.status_code == 200:
            data = res.content.decode("utf8")
            df = pd.read_csv(StringIO(data))
            return df
        else:
            print(error_message(res))

    def smartnoise_query(
        self,
        query,
        epsilon: float,
        delta: float,
        mechanisms: dict = {},
        postprocess: bool = True,
        dummy: bool = False,
        nb_rows: int = DUMMY_NB_ROWS,
        seed: int = DUMMY_SEED,
    ) -> pd.DataFrame:
        body_json = {
            "query_str": query,
            "dataset_name": self.dataset_name,
            "epsilon": epsilon,
            "delta": delta,
            "mechanisms": mechanisms,
            "postprocess": postprocess,
        }
        if dummy:
            endpoint = "dummy_smartnoise_query"
            body_json["dummy_nb_rows"] = nb_rows
            body_json["dummy_seed"] = seed
        else:
            endpoint = "smartnoise_query"

        res = self._exec(endpoint, body_json)

        if res.status_code == 200:
            data = res.content.decode("utf8")
            response_dict = json.loads(data)
            response_dict["query_response"] = pd.DataFrame.from_dict(
                response_dict["query_response"], orient="tight"
            )
            return response_dict
        else:
            print(error_message(res))

    def estimate_smartnoise_cost(
        self,
        query,
        epsilon: float,
        delta: float,
        mechanisms: dict = {},
    ) -> dict:
        body_json = {
            "query_str": query,
            "dataset_name": self.dataset_name,
            "epsilon": epsilon,
            "delta": delta,
            "mechanisms": mechanisms,
        }
        res = self._exec("estimate_smartnoise_cost", body_json)

        if res.status_code == 200:
            return json.loads(res.content.decode("utf8"))
        else:
            print(error_message(res))

    def opendp_query(
        self,
        opendp_pipeline,
        input_data_type: str = "df",
        dummy: bool = False,
        nb_rows: int = DUMMY_NB_ROWS,
        seed: int = DUMMY_SEED,
    ) -> pd.DataFrame:
        opendp_json = opendp_pipeline.to_json()
        body_json = {
            "dataset_name": self.dataset_name,
            "opendp_json": opendp_json,
            "input_data_type": input_data_type,
        }
        if dummy:
            endpoint = "dummy_opendp_query"
            body_json["dummy_nb_rows"] = nb_rows
            body_json["dummy_seed"] = seed
        else:
            endpoint = "opendp_query"

        res = self._exec(endpoint, body_json)
        if res.status_code == 200:
            data = res.content.decode("utf8")
            response_dict = json.loads(data)

            # Opendp outputs can be single numbers or dataframes,
            # we handle the latter here.
            # This is a hack for now, maybe use parquet to send results over.
            if isinstance(response_dict["query_response"], str):
                raise Exception(
                    "Not implemented: server should not return dataframes"
                )
                # Note: leaving this here. Support for opendp_polars
                # response_dict["query_response"] = polars.read_json(
                #    StringIO(response_dict["query_response"])
                # )

            return response_dict
        else:
            print(error_message(res))

    def estimate_opendp_cost(
        self,
        opendp_pipeline,
        input_data_type="df",
    ) -> dict:
        opendp_json = opendp_pipeline.to_json()
        body_json = {
            "dataset_name": self.dataset_name,
            "opendp_json": opendp_json,
            "input_data_type": input_data_type,
        }
        res = self._exec("estimate_opendp_cost", body_json)

        if res.status_code == 200:
            return json.loads(res.content.decode("utf8"))
        else:
            print(error_message(res))

    def get_initial_budget(self):
        body_json = {
            "dataset_name": self.dataset_name,
        }
        res = self._exec("get_initial_budget", body_json)

        if res.status_code == 200:
            return json.loads(res.content.decode("utf8"))
        else:
            print(error_message(res))

    def get_total_spent_budget(self):
        body_json = {
            "dataset_name": self.dataset_name,
        }
        res = self._exec("get_total_spent_budget", body_json)

        if res.status_code == 200:
            return json.loads(res.content.decode("utf8"))
        else:
            print(error_message(res))

    def get_remaining_budget(self):
        body_json = {
            "dataset_name": self.dataset_name,
        }
        res = self._exec("get_remaining_budget", body_json)

        if res.status_code == 200:
            return json.loads(res.content.decode("utf8"))
        else:
            print(error_message(res))

    def get_previous_queries(self):
        body_json = {
            "dataset_name": self.dataset_name,
        }
        res = self._exec("get_previous_queries", body_json)

        if res.status_code == 200:
            queries = json.loads(res.content.decode("utf8"))[
                "previous_queries"
            ]

            if not len(queries):
                return queries

            deserialised_queries = []
            for query in queries:
                if query["api"] == LIB_SMARTNOISE_SQL:
                    pass  # no need to deserialise

                elif query["api"] == LIB_OPENDP:
                    opdp_query = make_load_json(query["query"])
                    query["query"] = opdp_query

                else:
                    raise ValueError(f"Unknown query type: {query['api']}")

                deserialised_queries.append(query)

            return deserialised_queries
        else:
            print(error_message(res))

    def _exec(self, endpoint, body_json: dict = {}):
        r = requests.post(
            self.url + "/" + endpoint, json=body_json, headers=self.headers
        )
        return r<|MERGE_RESOLUTION|>--- conflicted
+++ resolved
@@ -21,13 +21,10 @@
 LIB_OPENDP = "opendp"
 
 
-<<<<<<< HEAD
-=======
 def error_message(res):
     return f"Server error status {res.status_code}: {res.text}"
 
 
->>>>>>> d52a2a83
 class Client:
     def __init__(self, url, user_name: str, dataset_name: str):
         self.url = url
