from fastapi import Body, Depends, FastAPI, Header, HTTPException, Request

import globals
from mongodb_admin import MongoDB_Admin
from database.utils import database_factory
from database.mongodb_database import MongoDB_Database
from dp_queries.dp_logic import QueryHandler
from dp_queries.example_inputs import (
    example_dummy_smartnoise_sql,
    example_get_dataset_metadata,
    example_get_dummy_dataset,
    example_smartnoise_sql,
    example_mongodb_get_total_spent_budget,
    example_mongodb_get_max_budget
)
from dp_queries.input_models import (
    DummySNSQLInp,
    GetDatasetMetadata,
    GetDummyDataset,
    SNSQLInp,
    GetBudgetInp
)
from dp_queries.dp_libraries.smartnoise_sql import SmartnoiseSQLQuerier
from dp_queries.utils import stream_dataframe
from utils.anti_timing_att import anti_timing_att
from utils.config import get_config
from utils.constants import (
    EXISTING_DATASETS,
    INTERNAL_SERVER_ERROR,
    MONGODB_CONTAINER_NAME,
    MONGODB_PORT,
)
from utils.depends import server_live
from utils.dummy_dataset import make_dummy_dataset
from utils.loggr import LOG


# This object holds the server object
app = FastAPI()


@app.on_event("startup")
def startup_event():
    """
    This function is executed once on server startup"""
    LOG.info("Startup message")
    globals.SERVER_STATE["state"].append("Startup event")

    # Load config here
    LOG.info("Loading config")
    globals.SERVER_STATE["message"].append("Loading config")
    globals.CONFIG = get_config()

    # Fill up database if in develop mode ONLY
    if globals.CONFIG.develop_mode:
        LOG.info("!! Develop mode ON !!")
        LOG.info("Creating example user collection")
        mongo_admin = MongoDB_Admin(
            f"mongodb://{MONGODB_CONTAINER_NAME}:{MONGODB_PORT}/"
        )
        mongo_admin.create_example_users_collection()

        LOG.info("Adding dataset metadata")
        for ds_name in EXISTING_DATASETS:
            # Dirty trick to create a dummy args object.
            def args():
                return None

            args.dataset = ds_name
            mongo_admin.add_metadata(args)

        del mongo_admin

    # Load users, datasets, etc..
    LOG.info("Loading user database")
    globals.SERVER_STATE["message"].append("Loading user database")
    try:
        globals.DATABASE = database_factory(globals.CONFIG.database)
    except Exception as e:
        LOG.exception("Failed at startup:" + str(e))
        globals.SERVER_STATE["state"].append(
            "Loading user database at Startup failed"
        )
        globals.SERVER_STATE["message"].append(str(e))

    LOG.info("Loading query handler")
    globals.SERVER_STATE["message"].append("Loading query handler")
    globals.QUERY_HANDLER = QueryHandler(globals.DATABASE)

    globals.SERVER_STATE["state"].append("Startup completed")
    globals.SERVER_STATE["message"].append("Startup completed")

    # Finally check everything in startup went well and update the state
    globals.check_start_condition()


# A simple hack to hinder the timing attackers
@app.middleware("http")
async def middleware(request: Request, call_next):
    return await anti_timing_att(request, call_next, globals.CONFIG)


# Example implementation for an endpoint
@app.get("/state", tags=["ADMIN_USER"])
async def get_state(user_name: str = Header(None)):
    """
    Returns the current state dict of this server instance.
    """
    return {
        "requested_by": user_name,
        "state": globals.SERVER_STATE,
    }


# Metadata query
@app.post(
    "/get_dataset_metadata",
    dependencies=[Depends(server_live)],
    tags=["USER_METADATA"],
)
def get_dataset_metadata(
    query_json: GetDatasetMetadata = Body(example_get_dataset_metadata),
):
    # Create dummy dataset based on seed and number of rows
    try:
        ds_metadata = globals.DATABASE.get_dataset_metadata(
            query_json.dataset_name
        )

    except HTTPException as e:
        raise e

    return ds_metadata


# Dummy dataset query
@app.post(
    "/get_dummy_dataset",
    dependencies=[Depends(server_live)],
    tags=["USER_DUMMY"],
)
def get_dummy_dataset(
    query_json: GetDummyDataset = Body(example_get_dummy_dataset),
):
    # Create dummy dataset based on seed and number of rows
    try:
        ds_metadata = globals.DATABASE.get_dataset_metadata(
            query_json.dataset_name
        )

        dummy_df = make_dummy_dataset(
            ds_metadata, query_json.dummy_nb_rows, query_json.dummy_seed
        )
    except HTTPException as e:
        raise e

    return stream_dataframe(dummy_df)


# Smartnoise SQL query
@app.post(
    "/estimate_cost",
    dependencies=[Depends(server_live)],
    tags=["USER_QUERY"],
)
def estimate_cost(
    query_json: SNSQLInp = Body(example_smartnoise_sql),
):
    # Catch all non-http exceptions so that the server does not fail.
    try:
        response = globals.QUERY_HANDLER.estimate_cost(
            "smartnoise_sql", query_json
        )
    except HTTPException as e:
        raise e
    except Exception as e:
        LOG.info(f"Exception raised: {e}")
        raise HTTPException(status_code=500, detail=INTERNAL_SERVER_ERROR)

    # Return response
    return response


# Smartnoise SQL query
@app.post(
    "/smartnoise_sql",
    dependencies=[Depends(server_live)],
    tags=["USER_QUERY"],
)
def smartnoise_sql_handler(
    query_json: SNSQLInp = Body(example_smartnoise_sql),
    user_name: str = Header(None),
):
    # Catch all non-http exceptions so that the server does not fail.
    try:
        response = globals.QUERY_HANDLER.handle_query(
            "smartnoise_sql", query_json, user_name
        )
    except HTTPException as e:
        raise e
    except Exception as e:
        LOG.info(f"Exception raised: {e}")
        raise HTTPException(status_code=500, detail=INTERNAL_SERVER_ERROR)

    # Return response
    return response


# Smartnoise SQL query
@app.post(
    "/dummy_smartnoise_sql",
    dependencies=[Depends(server_live)],
    tags=["USER_DUMMY"],
)
def dummy_smartnoise_sql_handler(
    query_json: DummySNSQLInp = Body(example_dummy_smartnoise_sql),
):
    # Create dummy dataset based on seed and number of rows
    ds_metadata = globals.DATABASE.get_dataset_metadata(
        query_json.dataset_name
    )

    dummy_querier = SmartnoiseSQLQuerier(
        ds_metadata,
        dummy=True,
        dummy_nb_rows=query_json.dummy_nb_rows,
        dummy_seed=query_json.dummy_seed,
    )

    # Catch all non-http exceptions so that the server does not fail.
    try:
        response_df = dummy_querier.query(
            query_json.query_str,
            eps=query_json.epsilon,
            delta=query_json.delta,
        )

        response = {"query_response": response_df.to_dict(orient="tight")}

    except HTTPException as e:
        raise e
    except Exception as e:
        LOG.info(f"Exception raised: {e}")
        raise HTTPException(status_code=500, detail=INTERNAL_SERVER_ERROR)

    # Return response
    return response


# MongoDB get current budget query
@app.post(
    "/get_total_spent_budget",
    dependencies=[Depends(server_live)],
    tags=["USER_BUDGET"],
)
<<<<<<< HEAD
def get_current_budget(
    query_json: GetBudgetInp = Body(example_mongodb_get_current_budget),
    user_name: str = Header(None),
):
    current_epsilon, current_delta = globals.DATABASE.get_current_budget(
        user_name, query_json.dataset_name
=======
def get_total_spent_budget(
    query_json: GetBudgetInp = Body(example_mongodb_get_total_spent_budget),
):
    total_spent_epsilon, total_spent_delta = globals.DATABASE.get_total_spent_budget(
        query_json.user_name, query_json.dataset_name
>>>>>>> fcf9affd
    )

    return {"total_spent_epsilon": total_spent_epsilon, "total_spent_delta": total_spent_delta}


# MongoDB get max budget query
@app.post(
    "/get_max_budget",
    dependencies=[Depends(server_live)],
    tags=["USER_BUDGET"],
)
def get_max_budget(
    query_json: GetBudgetInp = Body(example_mongodb_get_max_budget),
    user_name: str = Header(None),
):
    max_epsilon, max_delta = globals.DATABASE.get_max_budget(
        user_name, query_json.dataset_name
    )

    return {"max_epsilon": max_epsilon, "max_delta": max_delta}


@app.get("/submit_limit", dependencies=[Depends(server_live)])
async def get_submit_limit():
    """
    Returns the value "submit_limit" used to limit the rate of submissions
    """
    """
    An endpoint example with some dependecies.

    Dummy endpoint to exemplify the use of the dependencies argument.
    The depends.server_live functoin is called and it must yield in order for
    this endpoint handler to execute.
    """
<|MERGE_RESOLUTION|>--- conflicted
+++ resolved
@@ -1,303 +1,296 @@
-from fastapi import Body, Depends, FastAPI, Header, HTTPException, Request
-
-import globals
-from mongodb_admin import MongoDB_Admin
-from database.utils import database_factory
-from database.mongodb_database import MongoDB_Database
-from dp_queries.dp_logic import QueryHandler
-from dp_queries.example_inputs import (
-    example_dummy_smartnoise_sql,
-    example_get_dataset_metadata,
-    example_get_dummy_dataset,
-    example_smartnoise_sql,
-    example_mongodb_get_total_spent_budget,
-    example_mongodb_get_max_budget
-)
-from dp_queries.input_models import (
-    DummySNSQLInp,
-    GetDatasetMetadata,
-    GetDummyDataset,
-    SNSQLInp,
-    GetBudgetInp
-)
-from dp_queries.dp_libraries.smartnoise_sql import SmartnoiseSQLQuerier
-from dp_queries.utils import stream_dataframe
-from utils.anti_timing_att import anti_timing_att
-from utils.config import get_config
-from utils.constants import (
-    EXISTING_DATASETS,
-    INTERNAL_SERVER_ERROR,
-    MONGODB_CONTAINER_NAME,
-    MONGODB_PORT,
-)
-from utils.depends import server_live
-from utils.dummy_dataset import make_dummy_dataset
-from utils.loggr import LOG
-
-
-# This object holds the server object
-app = FastAPI()
-
-
-@app.on_event("startup")
-def startup_event():
-    """
-    This function is executed once on server startup"""
-    LOG.info("Startup message")
-    globals.SERVER_STATE["state"].append("Startup event")
-
-    # Load config here
-    LOG.info("Loading config")
-    globals.SERVER_STATE["message"].append("Loading config")
-    globals.CONFIG = get_config()
-
-    # Fill up database if in develop mode ONLY
-    if globals.CONFIG.develop_mode:
-        LOG.info("!! Develop mode ON !!")
-        LOG.info("Creating example user collection")
-        mongo_admin = MongoDB_Admin(
-            f"mongodb://{MONGODB_CONTAINER_NAME}:{MONGODB_PORT}/"
-        )
-        mongo_admin.create_example_users_collection()
-
-        LOG.info("Adding dataset metadata")
-        for ds_name in EXISTING_DATASETS:
-            # Dirty trick to create a dummy args object.
-            def args():
-                return None
-
-            args.dataset = ds_name
-            mongo_admin.add_metadata(args)
-
-        del mongo_admin
-
-    # Load users, datasets, etc..
-    LOG.info("Loading user database")
-    globals.SERVER_STATE["message"].append("Loading user database")
-    try:
-        globals.DATABASE = database_factory(globals.CONFIG.database)
-    except Exception as e:
-        LOG.exception("Failed at startup:" + str(e))
-        globals.SERVER_STATE["state"].append(
-            "Loading user database at Startup failed"
-        )
-        globals.SERVER_STATE["message"].append(str(e))
-
-    LOG.info("Loading query handler")
-    globals.SERVER_STATE["message"].append("Loading query handler")
-    globals.QUERY_HANDLER = QueryHandler(globals.DATABASE)
-
-    globals.SERVER_STATE["state"].append("Startup completed")
-    globals.SERVER_STATE["message"].append("Startup completed")
-
-    # Finally check everything in startup went well and update the state
-    globals.check_start_condition()
-
-
-# A simple hack to hinder the timing attackers
-@app.middleware("http")
-async def middleware(request: Request, call_next):
-    return await anti_timing_att(request, call_next, globals.CONFIG)
-
-
-# Example implementation for an endpoint
-@app.get("/state", tags=["ADMIN_USER"])
-async def get_state(user_name: str = Header(None)):
-    """
-    Returns the current state dict of this server instance.
-    """
-    return {
-        "requested_by": user_name,
-        "state": globals.SERVER_STATE,
-    }
-
-
-# Metadata query
-@app.post(
-    "/get_dataset_metadata",
-    dependencies=[Depends(server_live)],
-    tags=["USER_METADATA"],
-)
-def get_dataset_metadata(
-    query_json: GetDatasetMetadata = Body(example_get_dataset_metadata),
-):
-    # Create dummy dataset based on seed and number of rows
-    try:
-        ds_metadata = globals.DATABASE.get_dataset_metadata(
-            query_json.dataset_name
-        )
-
-    except HTTPException as e:
-        raise e
-
-    return ds_metadata
-
-
-# Dummy dataset query
-@app.post(
-    "/get_dummy_dataset",
-    dependencies=[Depends(server_live)],
-    tags=["USER_DUMMY"],
-)
-def get_dummy_dataset(
-    query_json: GetDummyDataset = Body(example_get_dummy_dataset),
-):
-    # Create dummy dataset based on seed and number of rows
-    try:
-        ds_metadata = globals.DATABASE.get_dataset_metadata(
-            query_json.dataset_name
-        )
-
-        dummy_df = make_dummy_dataset(
-            ds_metadata, query_json.dummy_nb_rows, query_json.dummy_seed
-        )
-    except HTTPException as e:
-        raise e
-
-    return stream_dataframe(dummy_df)
-
-
-# Smartnoise SQL query
-@app.post(
-    "/estimate_cost",
-    dependencies=[Depends(server_live)],
-    tags=["USER_QUERY"],
-)
-def estimate_cost(
-    query_json: SNSQLInp = Body(example_smartnoise_sql),
-):
-    # Catch all non-http exceptions so that the server does not fail.
-    try:
-        response = globals.QUERY_HANDLER.estimate_cost(
-            "smartnoise_sql", query_json
-        )
-    except HTTPException as e:
-        raise e
-    except Exception as e:
-        LOG.info(f"Exception raised: {e}")
-        raise HTTPException(status_code=500, detail=INTERNAL_SERVER_ERROR)
-
-    # Return response
-    return response
-
-
-# Smartnoise SQL query
-@app.post(
-    "/smartnoise_sql",
-    dependencies=[Depends(server_live)],
-    tags=["USER_QUERY"],
-)
-def smartnoise_sql_handler(
-    query_json: SNSQLInp = Body(example_smartnoise_sql),
-    user_name: str = Header(None),
-):
-    # Catch all non-http exceptions so that the server does not fail.
-    try:
-        response = globals.QUERY_HANDLER.handle_query(
-            "smartnoise_sql", query_json, user_name
-        )
-    except HTTPException as e:
-        raise e
-    except Exception as e:
-        LOG.info(f"Exception raised: {e}")
-        raise HTTPException(status_code=500, detail=INTERNAL_SERVER_ERROR)
-
-    # Return response
-    return response
-
-
-# Smartnoise SQL query
-@app.post(
-    "/dummy_smartnoise_sql",
-    dependencies=[Depends(server_live)],
-    tags=["USER_DUMMY"],
-)
-def dummy_smartnoise_sql_handler(
-    query_json: DummySNSQLInp = Body(example_dummy_smartnoise_sql),
-):
-    # Create dummy dataset based on seed and number of rows
-    ds_metadata = globals.DATABASE.get_dataset_metadata(
-        query_json.dataset_name
-    )
-
-    dummy_querier = SmartnoiseSQLQuerier(
-        ds_metadata,
-        dummy=True,
-        dummy_nb_rows=query_json.dummy_nb_rows,
-        dummy_seed=query_json.dummy_seed,
-    )
-
-    # Catch all non-http exceptions so that the server does not fail.
-    try:
-        response_df = dummy_querier.query(
-            query_json.query_str,
-            eps=query_json.epsilon,
-            delta=query_json.delta,
-        )
-
-        response = {"query_response": response_df.to_dict(orient="tight")}
-
-    except HTTPException as e:
-        raise e
-    except Exception as e:
-        LOG.info(f"Exception raised: {e}")
-        raise HTTPException(status_code=500, detail=INTERNAL_SERVER_ERROR)
-
-    # Return response
-    return response
-
-
-# MongoDB get current budget query
-@app.post(
-    "/get_total_spent_budget",
-    dependencies=[Depends(server_live)],
-    tags=["USER_BUDGET"],
-)
-<<<<<<< HEAD
-def get_current_budget(
-    query_json: GetBudgetInp = Body(example_mongodb_get_current_budget),
-    user_name: str = Header(None),
-):
-    current_epsilon, current_delta = globals.DATABASE.get_current_budget(
-        user_name, query_json.dataset_name
-=======
-def get_total_spent_budget(
-    query_json: GetBudgetInp = Body(example_mongodb_get_total_spent_budget),
-):
-    total_spent_epsilon, total_spent_delta = globals.DATABASE.get_total_spent_budget(
-        query_json.user_name, query_json.dataset_name
->>>>>>> fcf9affd
-    )
-
-    return {"total_spent_epsilon": total_spent_epsilon, "total_spent_delta": total_spent_delta}
-
-
-# MongoDB get max budget query
-@app.post(
-    "/get_max_budget",
-    dependencies=[Depends(server_live)],
-    tags=["USER_BUDGET"],
-)
-def get_max_budget(
-    query_json: GetBudgetInp = Body(example_mongodb_get_max_budget),
-    user_name: str = Header(None),
-):
-    max_epsilon, max_delta = globals.DATABASE.get_max_budget(
-        user_name, query_json.dataset_name
-    )
-
-    return {"max_epsilon": max_epsilon, "max_delta": max_delta}
-
-
-@app.get("/submit_limit", dependencies=[Depends(server_live)])
-async def get_submit_limit():
-    """
-    Returns the value "submit_limit" used to limit the rate of submissions
-    """
-    """
-    An endpoint example with some dependecies.
-
-    Dummy endpoint to exemplify the use of the dependencies argument.
-    The depends.server_live functoin is called and it must yield in order for
-    this endpoint handler to execute.
-    """
+from fastapi import Body, Depends, FastAPI, Header, HTTPException, Request
+
+import globals
+from mongodb_admin import MongoDB_Admin
+from database.utils import database_factory
+from database.mongodb_database import MongoDB_Database
+from dp_queries.dp_logic import QueryHandler
+from dp_queries.example_inputs import (
+    example_dummy_smartnoise_sql,
+    example_get_dataset_metadata,
+    example_get_dummy_dataset,
+    example_smartnoise_sql,
+    example_mongodb_get_total_spent_budget,
+    example_mongodb_get_max_budget
+)
+from dp_queries.input_models import (
+    DummySNSQLInp,
+    GetDatasetMetadata,
+    GetDummyDataset,
+    SNSQLInp,
+    GetBudgetInp
+)
+from dp_queries.dp_libraries.smartnoise_sql import SmartnoiseSQLQuerier
+from dp_queries.utils import stream_dataframe
+from utils.anti_timing_att import anti_timing_att
+from utils.config import get_config
+from utils.constants import (
+    EXISTING_DATASETS,
+    INTERNAL_SERVER_ERROR,
+    MONGODB_CONTAINER_NAME,
+    MONGODB_PORT,
+)
+from utils.depends import server_live
+from utils.dummy_dataset import make_dummy_dataset
+from utils.loggr import LOG
+
+
+# This object holds the server object
+app = FastAPI()
+
+
+@app.on_event("startup")
+def startup_event():
+    """
+    This function is executed once on server startup"""
+    LOG.info("Startup message")
+    globals.SERVER_STATE["state"].append("Startup event")
+
+    # Load config here
+    LOG.info("Loading config")
+    globals.SERVER_STATE["message"].append("Loading config")
+    globals.CONFIG = get_config()
+
+    # Fill up database if in develop mode ONLY
+    if globals.CONFIG.develop_mode:
+        LOG.info("!! Develop mode ON !!")
+        LOG.info("Creating example user collection")
+        mongo_admin = MongoDB_Admin(
+            f"mongodb://{MONGODB_CONTAINER_NAME}:{MONGODB_PORT}/"
+        )
+        mongo_admin.create_example_users_collection()
+
+        LOG.info("Adding dataset metadata")
+        for ds_name in EXISTING_DATASETS:
+            # Dirty trick to create a dummy args object.
+            def args():
+                return None
+
+            args.dataset = ds_name
+            mongo_admin.add_metadata(args)
+
+        del mongo_admin
+
+    # Load users, datasets, etc..
+    LOG.info("Loading user database")
+    globals.SERVER_STATE["message"].append("Loading user database")
+    try:
+        globals.DATABASE = database_factory(globals.CONFIG.database)
+    except Exception as e:
+        LOG.exception("Failed at startup:" + str(e))
+        globals.SERVER_STATE["state"].append(
+            "Loading user database at Startup failed"
+        )
+        globals.SERVER_STATE["message"].append(str(e))
+
+    LOG.info("Loading query handler")
+    globals.SERVER_STATE["message"].append("Loading query handler")
+    globals.QUERY_HANDLER = QueryHandler(globals.DATABASE)
+
+    globals.SERVER_STATE["state"].append("Startup completed")
+    globals.SERVER_STATE["message"].append("Startup completed")
+
+    # Finally check everything in startup went well and update the state
+    globals.check_start_condition()
+
+
+# A simple hack to hinder the timing attackers
+@app.middleware("http")
+async def middleware(request: Request, call_next):
+    return await anti_timing_att(request, call_next, globals.CONFIG)
+
+
+# Example implementation for an endpoint
+@app.get("/state", tags=["ADMIN_USER"])
+async def get_state(user_name: str = Header(None)):
+    """
+    Returns the current state dict of this server instance.
+    """
+    return {
+        "requested_by": user_name,
+        "state": globals.SERVER_STATE,
+    }
+
+
+# Metadata query
+@app.post(
+    "/get_dataset_metadata",
+    dependencies=[Depends(server_live)],
+    tags=["USER_METADATA"],
+)
+def get_dataset_metadata(
+    query_json: GetDatasetMetadata = Body(example_get_dataset_metadata),
+):
+    # Create dummy dataset based on seed and number of rows
+    try:
+        ds_metadata = globals.DATABASE.get_dataset_metadata(
+            query_json.dataset_name
+        )
+
+    except HTTPException as e:
+        raise e
+
+    return ds_metadata
+
+
+# Dummy dataset query
+@app.post(
+    "/get_dummy_dataset",
+    dependencies=[Depends(server_live)],
+    tags=["USER_DUMMY"],
+)
+def get_dummy_dataset(
+    query_json: GetDummyDataset = Body(example_get_dummy_dataset),
+):
+    # Create dummy dataset based on seed and number of rows
+    try:
+        ds_metadata = globals.DATABASE.get_dataset_metadata(
+            query_json.dataset_name
+        )
+
+        dummy_df = make_dummy_dataset(
+            ds_metadata, query_json.dummy_nb_rows, query_json.dummy_seed
+        )
+    except HTTPException as e:
+        raise e
+
+    return stream_dataframe(dummy_df)
+
+
+# Smartnoise SQL query
+@app.post(
+    "/estimate_cost",
+    dependencies=[Depends(server_live)],
+    tags=["USER_QUERY"],
+)
+def estimate_cost(
+    query_json: SNSQLInp = Body(example_smartnoise_sql),
+):
+    # Catch all non-http exceptions so that the server does not fail.
+    try:
+        response = globals.QUERY_HANDLER.estimate_cost(
+            "smartnoise_sql", query_json
+        )
+    except HTTPException as e:
+        raise e
+    except Exception as e:
+        LOG.info(f"Exception raised: {e}")
+        raise HTTPException(status_code=500, detail=INTERNAL_SERVER_ERROR)
+
+    # Return response
+    return response
+
+
+# Smartnoise SQL query
+@app.post(
+    "/smartnoise_sql",
+    dependencies=[Depends(server_live)],
+    tags=["USER_QUERY"],
+)
+def smartnoise_sql_handler(
+    query_json: SNSQLInp = Body(example_smartnoise_sql),
+    user_name: str = Header(None),
+):
+    # Catch all non-http exceptions so that the server does not fail.
+    try:
+        response = globals.QUERY_HANDLER.handle_query(
+            "smartnoise_sql", query_json, user_name
+        )
+    except HTTPException as e:
+        raise e
+    except Exception as e:
+        LOG.info(f"Exception raised: {e}")
+        raise HTTPException(status_code=500, detail=INTERNAL_SERVER_ERROR)
+
+    # Return response
+    return response
+
+
+# Smartnoise SQL query
+@app.post(
+    "/dummy_smartnoise_sql",
+    dependencies=[Depends(server_live)],
+    tags=["USER_DUMMY"],
+)
+def dummy_smartnoise_sql_handler(
+    query_json: DummySNSQLInp = Body(example_dummy_smartnoise_sql),
+):
+    # Create dummy dataset based on seed and number of rows
+    ds_metadata = globals.DATABASE.get_dataset_metadata(
+        query_json.dataset_name
+    )
+
+    dummy_querier = SmartnoiseSQLQuerier(
+        ds_metadata,
+        dummy=True,
+        dummy_nb_rows=query_json.dummy_nb_rows,
+        dummy_seed=query_json.dummy_seed,
+    )
+
+    # Catch all non-http exceptions so that the server does not fail.
+    try:
+        response_df = dummy_querier.query(
+            query_json.query_str,
+            eps=query_json.epsilon,
+            delta=query_json.delta,
+        )
+
+        response = {"query_response": response_df.to_dict(orient="tight")}
+
+    except HTTPException as e:
+        raise e
+    except Exception as e:
+        LOG.info(f"Exception raised: {e}")
+        raise HTTPException(status_code=500, detail=INTERNAL_SERVER_ERROR)
+
+    # Return response
+    return response
+
+
+# MongoDB get current budget query
+@app.post(
+    "/get_total_spent_budget",
+    dependencies=[Depends(server_live)],
+    tags=["USER_BUDGET"],
+)
+
+def get_total_spent_budget(
+    query_json: GetBudgetInp = Body(example_mongodb_get_total_spent_budget),
+    user_name: str = Header(None),
+):
+    total_spent_epsilon, total_spent_delta = globals.DATABASE.get_total_spent_budget(
+        user_name, query_json.dataset_name
+    )
+
+    return {"total_spent_epsilon": total_spent_epsilon, "total_spent_delta": total_spent_delta}
+
+
+# MongoDB get max budget query
+@app.post(
+    "/get_max_budget",
+    dependencies=[Depends(server_live)],
+    tags=["USER_BUDGET"],
+)
+def get_max_budget(
+    query_json: GetBudgetInp = Body(example_mongodb_get_max_budget),
+    user_name: str = Header(None),
+):
+    max_epsilon, max_delta = globals.DATABASE.get_max_budget(
+        user_name, query_json.dataset_name
+    )
+
+    return {"max_epsilon": max_epsilon, "max_delta": max_delta}
+
+
+@app.get("/submit_limit", dependencies=[Depends(server_live)])
+async def get_submit_limit():
+    """
+    Returns the value "submit_limit" used to limit the rate of submissions
+    """
+    """
+    An endpoint example with some dependecies.
+
+    Dummy endpoint to exemplify the use of the dependencies argument.
+    The depends.server_live functoin is called and it must yield in order for
+    this endpoint handler to execute.
+    """