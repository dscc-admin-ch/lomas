import globals
from typing import List
from pydantic import BaseModel, validator, Field
from utils.constants import EPSILON_LIMIT, DELTA_LIMIT
import json


class BasicModel(BaseModel):
    def toJSON(self):
        return json.loads(
            json.dumps(
                self,
                default=lambda o: o.__str__()
                if type(o).__name__ == "datetime"
                else o.__dict__,
            )
        )

    def toJSONStr(self):
        return json.dumps(
            self,
            default=lambda o: o.__str__()
            if type(o).__name__ == "datetime"
            else o.__dict__,
        )


class OpenDPBase(BasicModel):
    function: str
    args: List
    kwargs: dict


class OpenDPAST(BasicModel):
    func: str
    module: str
    type: str
    args: dict = {}
    kwargs: dict = {}


class OpenDPInp(BasicModel):
    # from_function: OpenDPBase
    # to_function: OpenDPBase
    version: str
    ast: OpenDPAST


class DiffPrivLibModel(BasicModel):
    name: str
    type: str

    # Could take single epsilon value and divide by len of pipeline
    # to set epsilon for individual pipeline
    # epsilon: float = Field(..., gt=0, le=10)

    params: dict

    # @validator('type')
    # def validate_model(cls, type):
    #     if type not in diffpriv_map.keys():
    #         raise ValueError(f"'{type}' is not \
    #                one of {list(diffpriv_map.keys())}.")
    #     return type


class DiffPrivLibInp(BasicModel):
    module: str
    pipeline: List[DiffPrivLibModel]
    version: str
    y_column: str

    @validator("y_column")
    def valid_Y(cls, y_column):
        if y_column not in globals.TRAIN_Y.columns:
            raise ValueError(
                f"Provided y value '{y_column}' is not available. \
                    Please select one of {list(globals.TRAIN_Y.columns)}."
            )
        return y_column

    @validator("module")
    def valid_module(cls, module):
        if module != "diffprivlib":
            raise ValueError(f"'{module}' is not diffprivlib.")
        return module


class GetDummyDataset(BasicModel):
    dataset_name: str
    dummy_nb_rows: int
    dummy_seed: int


class SNSQLInp(BasicModel):
    query_str: str
    dataset_name: str
    epsilon: float = Field(
        ...,
        gt=0,
        le=EPSILON_LIMIT,
    )
    delta: float = Field(
        ...,
        gt=0,
        le=DELTA_LIMIT,
    )


class DummySNSQLInp(BasicModel):
    query_str: str
    dataset_name: str
    dummy_nb_rows: int
    dummy_seed: int
    epsilon: float
<<<<<<< HEAD
    delta: float


class SNSynthInp(BasicModel):
    model: str
    epsilon: float = Field(
        ...,
        gt=0,
        le=EPSILON_LIMIT,
    )
    delta: float = 0
    select_cols: List = []
    params: dict = {}
    mul_matrix: List = []

    @validator("model")
    def valid_model(cls, model):
        if model not in synth_map.keys():
            raise ValueError(
                f"'{model}' is not one of {list(synth_map.keys())}."
            )
        return model

    @validator("delta")
    def valid_delta(cls, delta, values):
        if values.get("model", "na") not in synth_map.keys():
            raise ValueError(
                f"{values.get('model')} is not \
                    one of {list(synth_map.keys())}."
            )
        if values["model"] != "MWEM" and (
            not delta > 0 or delta > DELTA_LIMIT
        ):
            raise ValueError(
                f"For models other than MWEM delta value should be greater \
                    than 0 and less than or equal to {DELTA_LIMIT}. \
                        User provided: {str(delta)}"
            )
        return delta


class GetBudgetInp(BaseModel):
    user_name: str
    dataset_name: str
=======
    delta: float
>>>>>>> 2ebbf561
<|MERGE_RESOLUTION|>--- conflicted
+++ resolved
@@ -113,51 +113,8 @@
     dummy_nb_rows: int
     dummy_seed: int
     epsilon: float
-<<<<<<< HEAD
     delta: float
-
-
-class SNSynthInp(BasicModel):
-    model: str
-    epsilon: float = Field(
-        ...,
-        gt=0,
-        le=EPSILON_LIMIT,
-    )
-    delta: float = 0
-    select_cols: List = []
-    params: dict = {}
-    mul_matrix: List = []
-
-    @validator("model")
-    def valid_model(cls, model):
-        if model not in synth_map.keys():
-            raise ValueError(
-                f"'{model}' is not one of {list(synth_map.keys())}."
-            )
-        return model
-
-    @validator("delta")
-    def valid_delta(cls, delta, values):
-        if values.get("model", "na") not in synth_map.keys():
-            raise ValueError(
-                f"{values.get('model')} is not \
-                    one of {list(synth_map.keys())}."
-            )
-        if values["model"] != "MWEM" and (
-            not delta > 0 or delta > DELTA_LIMIT
-        ):
-            raise ValueError(
-                f"For models other than MWEM delta value should be greater \
-                    than 0 and less than or equal to {DELTA_LIMIT}. \
-                        User provided: {str(delta)}"
-            )
-        return delta
-
 
 class GetBudgetInp(BaseModel):
     user_name: str
-    dataset_name: str
-=======
-    delta: float
->>>>>>> 2ebbf561
+    dataset_name: str