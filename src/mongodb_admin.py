--- conflicted
+++ resolved
@@ -3,18 +3,8 @@
 import yaml
 from database.utils import get_mongodb_url
 from utils.constants import (
-<<<<<<< HEAD
-    EXISTING_DATASETS,
-    DATASET_METADATA_PATHS,
-    EPSILON_LIMIT,
-    DELTA_LIMIT,
-=======
-    MONGODB_CONTAINER_NAME,
-    MONGODB_PORT,
-    ADMIN_DATABASE_NAME,
     CONSTANT_PATH_DB,
     S3_DB,
->>>>>>> ee69ccc0
 )
 
 
@@ -27,23 +17,13 @@
         """
         Connect to DB
         """
-<<<<<<< HEAD
         self.db = pymongo.MongoClient(connection_string)[database_name]
-
-
-    def add_user(self, args):
-        """
-        Add new user in users collection with initial values for
-        all fields set by default.
-=======
-        self.db = pymongo.MongoClient(connection_string)[ADMIN_DATABASE_NAME]
 
     ##########################  USERS  ########################## # noqa: E266
     def add_user(self, args):
         """
         Add new user in users collection with initial values for all fields
         set by default.
->>>>>>> ee69ccc0
         """
         if self.db.users.count_documents({"user_name": args.user}) > 0:
             raise ValueError("Cannot add user because already exists. ")
@@ -94,13 +74,8 @@
 
     def add_dataset_to_user(self, args):
         """
-<<<<<<< HEAD
-        Add dataset with initialized budget values to list of datasets that
-        user has access to.
-=======
         Add dataset with initialized budget values to list of datasets
         that the user has access to.
->>>>>>> ee69ccc0
         Will not add if already added (no error will be raised in that case).
         """
         if self.db.users.count_documents({"user_name": args.user}) == 0:
@@ -132,13 +107,8 @@
 
     def del_dataset_to_user(self, args):
         """
-<<<<<<< HEAD
-        Remove if exists the dataset (and all related budget info) from list
-        of datasets that user has access to.
-=======
         Remove if exists the dataset (and all related budget info)
         from list of datasets that user has access to.
->>>>>>> ee69ccc0
         """
         self.db.users.update_one(
             {"user_name": args.user},
@@ -154,13 +124,8 @@
 
     def set_budget_field(self, args):
         """
-<<<<<<< HEAD
-        Set (for some reason) a budget field to a given value if given
-        user exists and has access to given dataset.
-=======
         Set (for some reason) a budget field to a given value
         if given user exists and has access to given dataset.
->>>>>>> ee69ccc0
         """
         self.db.users.update_one(
             {
@@ -176,13 +141,8 @@
 
     def set_may_query(self, args):
         """
-<<<<<<< HEAD
-        Set (for some reason) the 'may query' field to a given value if
-        given user exists.
-=======
         Set (for some reason) the 'may query' field to a given value
         if given user exists.
->>>>>>> ee69ccc0
         """
         self.db.users.update_one(
             {"user_name": args.user},
@@ -214,12 +174,7 @@
     ###################  DATASET TO DATABASE  ################### # noqa: E266
     def add_dataset(self, args):
         """
-<<<<<<< HEAD
-        Load metadata yaml file into a dict and add it in the metadata
-        collection with dataset name as key.
-=======
         Set a database type to a dataset in dataset collection.
->>>>>>> ee69ccc0
         """
         if (
             self.db.datasets.count_documents({"dataset_name": args.dataset})
@@ -314,54 +269,6 @@
             collections.append(document)
         print(collections)
 
-<<<<<<< HEAD
-    # For testing purposes
-    def create_example_users_collection(self):
-        """
-        Create example of users collection.
-        """
-        # To ensure the collection is created from scratch
-        self.db.users.drop()
-        self.db.users.insert_many(
-            [
-                {
-                    "user_name": "Dr. Antartica",
-                    "may_query": True,
-                    "datasets_list": [
-                        {
-                            "dataset_name": "IRIS",
-                            "initial_epsilon": EPSILON_LIMIT,
-                            "initial_delta": DELTA_LIMIT,
-                            "total_spent_epsilon": 0.0,
-                            "total_spent_delta": 0.0,
-                        },
-                        {
-                            "dataset_name": "PENGUIN",
-                            "initial_epsilon": EPSILON_LIMIT,
-                            "initial_delta": DELTA_LIMIT,
-                            "total_spent_epsilon": 0.0,
-                            "total_spent_delta": 0.0,
-                        },
-                    ],
-                },
-                {
-                    "user_name": "Bob",
-                    "may_query": True,
-                    "datasets_list": [
-                        {
-                            "dataset_name": "IRIS",
-                            "initial_epsilon": EPSILON_LIMIT,
-                            "initial_delta": DELTA_LIMIT,
-                            "total_spent_epsilon": 0.0,
-                            "total_spent_delta": 0.0,
-                        }
-                    ],
-                },
-            ]
-        )
-
-=======
->>>>>>> ee69ccc0
 
 if __name__ == "__main__":
     # Get url with vault credentials
