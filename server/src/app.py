--- conflicted
+++ resolved
@@ -102,7 +102,7 @@
         args.overwrite_datasets = True
         args.overwrite_metadata = True
         mongo_admin.add_datasets(args)
-        
+
         LOG.info("Empty archives")
         args.collection = "queries_archives"
         mongo_admin.drop_collection(args)
@@ -348,13 +348,12 @@
     return response
 
 
-<<<<<<< HEAD
 @app.post(
     "/diffprivlib_query",
     dependencies=[Depends(server_live)],
     tags=["USER_QUERY"],
 )
-def opendp_query_handler(
+def diffprivlib_query_handler(
     query_json: DiffPrivLibInp = Body(example_diffprivlib),
     user_name: str = Header(None),
 ):
@@ -371,12 +370,13 @@
 
     return response
 
+
 @app.post(
     "/dummy_diffprivlib_query",
     dependencies=[Depends(server_live)],
     tags=["USER_DUMMY"],
 )
-def dummy_opendp_query_handler(
+def dummy_diffprivlib_query_handler(
     query_json: DummyDiffPrivLibInp = Body(example_dummy_diffprivlib),
 ):
     ds_private_dataset = get_dummy_dataset_for_query(
@@ -393,8 +393,8 @@
     except Exception as e:
         LOG.info(f"Exception raised: {e}")
         raise HTTPException(status_code=500, detail=INTERNAL_SERVER_ERROR)
-    
-    return json.dumps(response).encode('utf-8')
+
+    return json.dumps(response).encode("utf-8")
 
 
 @app.post(
@@ -402,7 +402,7 @@
     dependencies=[Depends(server_live)],
     tags=["USER_QUERY"],
 )
-def estimate_opendp_cost(
+def estimate_diffprivlib_cost(
     query_json: DiffPrivLibInp = Body(example_diffprivlib),
 ):
     try:
@@ -419,8 +419,6 @@
     return response
 
 
-=======
->>>>>>> d711a678
 # MongoDB get initial budget
 @app.post(
     "/get_initial_budget",
