--- conflicted
+++ resolved
@@ -11,7 +11,6 @@
   metadata:
     database_type: "PATH_DB"
     metadata_path: "tests/test_data/metadata/penguin_metadata.yaml"
-<<<<<<< HEAD
 - dataset_name: "FSO_INCOME_SYNTHETIC"
   database_type: "PATH_DB"
   dataset_path: "tests/test_data/income_synthetic_data.csv"
@@ -24,11 +23,9 @@
   metadata:
     database_type: "PATH_DB"
     metadata_path: "tests/test_data/metadata/covid_synthetic_metadata.yaml"
-=======
 - dataset_name: "BIRTHDAYS"
   database_type: "PATH_DB"
   dataset_path: "tests/test_data//birthdays.csv"
   metadata:
     database_type: "PATH_DB"
-    metadata_path: "tests/test_data/metadata/birthday_metadata.yaml"
->>>>>>> d985fdc7
+    metadata_path: "tests/test_data/metadata/birthday_metadata.yaml"