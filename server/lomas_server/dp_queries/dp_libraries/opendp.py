--- conflicted
+++ resolved
@@ -5,13 +5,14 @@
 
 import opendp as dp
 import polars as pl
+from opendp._lib import lib_path
 from opendp.metrics import metric_distance_type, metric_type
 from opendp.mod import enable_features
 from opendp_logger import make_load_json
 
 from constants import DPLibraries, OpenDPDatasetInputMetric, OpenDPMeasurement
+from data_connector.data_connector import DataConnector
 from dp_queries.dp_querier import DPQuerier
-from private_dataset.private_dataset import PrivateDataset
 from utils.config import OpenDPConfig
 from utils.error_handler import (
     ExternalLibraryException,
@@ -260,17 +261,18 @@
 
     def __init__(
         self,
-        private_dataset: PrivateDataset,
+        data_connector: DataConnector,
     ) -> None:
         """Initializer.
 
         Args:
-            private_dataset (PrivateDataset): Private dataset to query.
+            data_connector (DataConnector): DataConnector for the dataset
+                to query.
         """
-        super().__init__(private_dataset)
+        super().__init__(data_connector)
 
         # Get metadata once and for all
-        self.metadata = dict(self.private_dataset.get_metadata())
+        self.metadata = dict(self.data_connector.get_metadata())
 
     def cost(self, query_json: OpenDPModel) -> tuple[float, float]:
         """
@@ -301,11 +303,7 @@
             opendp_pipe = dp.combinators.make_zCDP_to_approxDP(opendp_pipe)
             measurement_type = OpenDPMeasurement.SMOOTHED_MAX_DIVERGENCE
 
-<<<<<<< HEAD
         max_ids = self.metadata["max_ids"]
-=======
-        max_ids = self.data_connector.get_metadata()["max_ids"]
->>>>>>> dcee4d3a
         try:
             # d_in is int as input metric is a dataset metric
             cost = opendp_pipe.map(d_in=int(max_ids))
@@ -351,23 +349,16 @@
         Returns:
             (Union[List, int, float]) query result
         """
-<<<<<<< HEAD
         opendp_pipe = reconstruct_measurement_pipeline(
             query_json, self.metadata
-=======
-        opendp_pipe = reconstruct_measurement_pipeline(query_json.opendp_json)
-
-        input_data = self.data_connector.get_pandas_df().to_csv(
-            header=False, index=False
->>>>>>> dcee4d3a
         )
 
         if query_json.pipeline_type == "legacy":
-            input_data = self.private_dataset.get_pandas_df().to_csv(
+            input_data = self.data_connector.get_pandas_df().to_csv(
                 header=False, index=False
             )
         elif query_json.pipeline_type == "polars":
-            input_data = self.private_dataset.get_polars_lf()
+            input_data = self.data_connector.get_polars_lf()
         else:  # TODO validate input in json model instead of with if-else statements
             raise InvalidQueryException("invalid pipeline type")
 
@@ -580,6 +571,4 @@
         enable_features("honest-but-curious")
 
     # Set DP Libraries config
-    from opendp._lib import lib_path
-
     os.environ["OPENDP_LIB_PATH"] = str(lib_path)