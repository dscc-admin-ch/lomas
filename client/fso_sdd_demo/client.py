from typing import List
import requests
import json
import base64
import pickle
import pandas as pd
from io import StringIO
from opendp_logger import enable_logging, make_load_json
from opendp.mod import enable_features

from fso_sdd_demo.serialiser import serialize_diffprivlib

# Note: leaving this here. Support for opendp_polars
# import polars

# Opendp_logger
enable_logging()
enable_features("contrib")

# Client constants: may be modified
DUMMY_NB_ROWS = 100
DUMMY_SEED = 42

# Server constants: warning: MUST match those of server
LIB_SMARTNOISE_SQL = "smartnoise_sql"
LIB_OPENDP = "opendp"

class Client:
    def __init__(self, url, user_name: str, dataset_name: str):
        self.url = url
        self.headers = {"Content-type": "application/json", "Accept": "*/*"}
        self.headers["user-name"] = user_name
        self.dataset_name = dataset_name

    def get_dataset_metadata(
        self,
    ) -> dict:
        res = self._exec(
            "get_dataset_metadata", {"dataset_name": self.dataset_name}
        )
        if res.status_code == 200:
            data = res.content.decode("utf8")
            metadata = json.loads(data)

            return metadata
        else:
            print(
                f"Error while getting dataset metadata in server \
                    status code: {res.status_code} message: {res.text}"
            )
        return res.text

    def get_dummy_dataset(
        self,
        nb_rows: int = DUMMY_NB_ROWS,
        seed: int = DUMMY_SEED,
    ) -> pd.DataFrame:
        res = self._exec(
            "get_dummy_dataset",
            {
                "dataset_name": self.dataset_name,
                "dummy_nb_rows": nb_rows,
                "dummy_seed": seed,
            },
        )

        if res.status_code == 200:
            data = res.content.decode("utf8")
            df = pd.read_csv(StringIO(data))
            return df
        else:
            print(
                f"Error while creating dummy dataset in server \
                    status code: {res.status_code} message: {res.text}"
            )
        return res.text

    def smartnoise_query(
        self,
        query,
        epsilon: float,
        delta: float,
        mechanisms: dict = {},
        postprocess: bool = True,
        dummy: bool = False,
        nb_rows: int = DUMMY_NB_ROWS,
        seed: int = DUMMY_SEED,
    ) -> pd.DataFrame:
        body_json = {
            "query_str": query,
            "dataset_name": self.dataset_name,
            "epsilon": epsilon,
            "delta": delta,
            "mechanisms": mechanisms,
            "postprocess": postprocess,
        }
        if dummy:
            endpoint = "dummy_smartnoise_query"
            body_json["dummy_nb_rows"] = nb_rows
            body_json["dummy_seed"] = seed
        else:
            endpoint = "smartnoise_query"

        res = self._exec(endpoint, body_json)

        if res.status_code == 200:
            data = res.content.decode("utf8")
            response_dict = json.loads(data)
            response_dict["query_response"] = pd.DataFrame.from_dict(
                response_dict["query_response"], orient="tight"
            )
            return response_dict
        else:
            print(
                f"Error while executing provided query in server:\n"
                f" status code: {res.status_code} message: {res.text}"
            )
            return res.text

    def estimate_smartnoise_cost(
        self,
        query,
        epsilon: float,
        delta: float,
        mechanisms: dict = {},
    ) -> dict:
        body_json = {
            "query_str": query,
            "dataset_name": self.dataset_name,
            "epsilon": epsilon,
            "delta": delta,
            "mechanisms": mechanisms,
        }
        res = self._exec("estimate_smartnoise_cost", body_json)

        if res.status_code == 200:
            return json.loads(res.content.decode("utf8"))
        else:
            print(
                f"Error while executing provided query in server:\n"
                f"status code: {res.status_code} message: {res.text}"
            )
            return res.text

    def opendp_query(
        self,
        opendp_pipeline,
        input_data_type: str = "df",
        dummy: bool = False,
        nb_rows: int = DUMMY_NB_ROWS,
        seed: int = DUMMY_SEED,
    ) -> pd.DataFrame:
        opendp_json = opendp_pipeline.to_json()
        body_json = {
            "dataset_name": self.dataset_name,
            "opendp_json": opendp_json,
            "input_data_type": input_data_type,
        }
        if dummy:
            endpoint = "dummy_opendp_query"
            body_json["dummy_nb_rows"] = nb_rows
            body_json["dummy_seed"] = seed
        else:
            endpoint = "opendp_query"

        res = self._exec(endpoint, body_json)
        if res.status_code == 200:
            data = res.content.decode("utf8")
            response_dict = json.loads(data)

            # Opendp outputs can be single numbers or dataframes,
            # we handle the latter here.
            # This is a hack for now, maybe use parquet to send results over.
            if isinstance(response_dict["query_response"], str):
                raise Exception(
                    "Not implemented: server should not return dataframes"
                )
                # Note: leaving this here. Support for opendp_polars
                # response_dict["query_response"] = polars.read_json(
                #    StringIO(response_dict["query_response"])
                # )

            return response_dict
        else:
            print(
                f"Error while processing OpenDP request in server \
                    status code: {res.status_code} message: {res.text}"
            )
            return res.text

    def estimate_opendp_cost(
        self,
        opendp_pipeline,
        input_data_type="df",
    ) -> dict:
        opendp_json = opendp_pipeline.to_json()
        body_json = {
            "dataset_name": self.dataset_name,
            "opendp_json": opendp_json,
            "input_data_type": input_data_type,
        }
        res = self._exec("estimate_opendp_cost", body_json)

        if res.status_code == 200:
            return json.loads(res.content.decode("utf8"))
        else:
            print(
                f"Error while executing provided query in server:\n"
                f"status code: {res.status_code} message: {res.text}"
            )
            return res.text

    def diffprivlib_query(
        self,
        pipeline,
        feature_columns: List[str] = [""],
        target_columns: List[str] = [""],
        test_size: float = 0.2,
        test_train_split_seed: int = 1,
        score: bool = True,
        dummy: bool = False,
        nb_rows: int = DUMMY_NB_ROWS,
        seed: int = DUMMY_SEED,
    ):
        dpl_json = serialize_diffprivlib(pipeline)
        body_json = {
            "dataset_name": self.dataset_name,
            "diffprivlib_json": dpl_json,
            "feature_columns": feature_columns,
            "target_columns": target_columns,
            "test_size": test_size,
            "test_train_split_seed": test_train_split_seed,
            "score": score,
        }
        if dummy:
            endpoint = "dummy_diffprivlib_query"
            body_json["dummy_nb_rows"] = nb_rows
            body_json["dummy_seed"] = seed
        else:
            endpoint = "diffprivlib_query"

        res = self._exec(endpoint, body_json)
        if res.status_code == 200:

            if dummy:
                response = json.loads(res.json())
                model = base64.b64decode(response["model"])
                response["model"] = pickle.loads(model)
                return response
            else:
                response = res.json()
                model = base64.b64decode(response["query_response"]["model"])
                response["query_response"]["model"] = pickle.loads(model)
                return response
        else:
            print(
                f"Error while processing DiffPrivLib request in server \
                    status code: {res.status_code} message: {res.text}"
            )
            return res.text

    def estimate_diffprivlib_cost(
        self,
        pipeline,
        feature_columns: List[str] = [""],
        target_columns: List[str] = [""],
        test_size: float = 0.2,
        test_train_split_seed: int = 1,
    ) -> dict:
        dpl_json = serialize_diffprivlib(pipeline)
        body_json = {
            "dataset_name": self.dataset_name,
            "diffprivlib_json": dpl_json,
            "feature_columns": feature_columns,
            "target_columns": target_columns,
            "test_size": test_size,
            "test_train_split_seed": test_train_split_seed,
        }
        res = self._exec("estimate_diffprivlib_cost", body_json)

        if res.status_code == 200:
            return json.loads(res.content.decode("utf8"))
        else:
            print(
                f"Error while executing provided query in server:\n"
                f"status code: {res.status_code} message: {res.text}"
            )
            return res.text

    def get_initial_budget(self):
        body_json = {
            "dataset_name": self.dataset_name,
        }
        res = self._exec("get_initial_budget", body_json)

        if res.status_code == 200:
            return json.loads(res.content.decode("utf8"))
        else:
            print(
                f"Error while fetching total budget \
                    status code: {res.status_code} message: {res.text}"
            )
            return res.text

    def get_total_spent_budget(self):
        body_json = {
            "dataset_name": self.dataset_name,
        }
        res = self._exec("get_total_spent_budget", body_json)

        if res.status_code == 200:
            return json.loads(res.content.decode("utf8"))
        else:
            print(
                f"Error while fetching total spent budget \
                    status code: {res.status_code} message: {res.text}"
            )
            return res.text

    def get_remaining_budget(self):
        body_json = {
            "dataset_name": self.dataset_name,
        }
        res = self._exec("get_remaining_budget", body_json)

        if res.status_code == 200:
            return json.loads(res.content.decode("utf8"))
        else:
            print(
                f"Error while fetching remaining budget \
                    status code: {res.status_code} message: {res.text}"
            )
            return res.text

    def get_previous_queries(self):
        body_json = {
            "dataset_name": self.dataset_name,
        }
        res = self._exec("get_previous_queries", body_json)

        if res.status_code == 200:
            queries = json.loads(res.content.decode("utf8"))[
                "previous_queries"
            ]

            if not len(queries):
                return queries

            deserialised_queries = []
            for query in queries:
<<<<<<< HEAD
                if query["api"] == "smartnoise_query":
                    pass  # no need to deserialise

                elif query["api"] == "opendp_query":
                    opdp_query = make_load_json(query["query"])
                    query["query"] = opdp_query

                elif query["api"] == "diffprivlib_query":
                    model = base64.b64decode(
                        query["response"]["query_response"]["model"]
                    )
                    query["response"]["query_response"]["model"] = (
                        pickle.loads(model)
                    )

=======
                if query["api"] == LIB_SMARTNOISE_SQL:
                    pass  # no need to deserialise

                elif query["api"] == LIB_OPENDP:
                    opdp_query = make_load_json(query["query"])
                    query["query"] = opdp_query

>>>>>>> d711a678
                else:
                    raise ValueError(f"Unknown query type: {query['api']}")

                deserialised_queries.append(query)

            return deserialised_queries
        else:
            print(
                f"Error while fetching previous queries \
                    status code: {res.status_code} message: {res.text}"
            )
            return res.text

    def _exec(self, endpoint, body_json: dict = {}):
        r = requests.post(
            self.url + "/" + endpoint, json=body_json, headers=self.headers
        )
        return r<|MERGE_RESOLUTION|>--- conflicted
+++ resolved
@@ -24,6 +24,7 @@
 # Server constants: warning: MUST match those of server
 LIB_SMARTNOISE_SQL = "smartnoise_sql"
 LIB_OPENDP = "opendp"
+LIB_DIFFPRIVLIB = "diffprivlib"
 
 class Client:
     def __init__(self, url, user_name: str, dataset_name: str):
@@ -348,31 +349,20 @@
 
             deserialised_queries = []
             for query in queries:
-<<<<<<< HEAD
-                if query["api"] == "smartnoise_query":
+                if query["api"] == LIB_SMARTNOISE_SQL:
                     pass  # no need to deserialise
 
-                elif query["api"] == "opendp_query":
+                elif query["api"] == LIB_OPENDP:
                     opdp_query = make_load_json(query["query"])
                     query["query"] = opdp_query
 
-                elif query["api"] == "diffprivlib_query":
+                elif query["api"] == LIB_DIFFPRIVLIB:
                     model = base64.b64decode(
                         query["response"]["query_response"]["model"]
                     )
                     query["response"]["query_response"]["model"] = (
                         pickle.loads(model)
                     )
-
-=======
-                if query["api"] == LIB_SMARTNOISE_SQL:
-                    pass  # no need to deserialise
-
-                elif query["api"] == LIB_OPENDP:
-                    opdp_query = make_load_json(query["query"])
-                    query["query"] = opdp_query
-
->>>>>>> d711a678
                 else:
                     raise ValueError(f"Unknown query type: {query['api']}")
 
