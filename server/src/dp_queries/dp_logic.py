--- conflicted
+++ resolved
@@ -13,11 +13,7 @@
     Query handler for the server.
 
     Holds a reference to the user database and uses a BasicQuerierManager
-<<<<<<< HEAD
-    to manage the queriers.
-=======
     to manage the queriers. TODO make this configurable
->>>>>>> d52a2a83
     """
 
     admin_database: AdminDatabase
