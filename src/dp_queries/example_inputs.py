from utils.constants import (
    DUMMY_EPSILON,
    DUMMY_DELTA,
    DUMMY_NB_ROWS,
    DUMMY_SEED,
    IRIS_DATASET,
)

example_diffprivlib = {
    "module": "diffprivlib",
    "version": "0.6.0",
    "pipeline": [
        {
            "type": "_dpl_type:StandardScaler",
            "name": "scaler",
            "params": {
                "with_mean": True,
                "with_std": True,
                "copy": True,
                "epsilon": 1,
                "bounds": {
                    "_tuple": True,
                    "_items": [
                        [
                            17,
                            1,
                            0,
                            0,
                            1,
                        ],
                        [
                            90,
                            160,
                            10000,
                            4356,
                            99,
                        ],
                    ],
                },
                "accountant": "_dpl_instance:BudgetAccountant",
            },
        },
        {
            "type": "_dpl_type:PCA",
            "name": "pca",
            "params": {
                "n_components": 2,
                "copy": True,
                "whiten": False,
                "random_state": None,
                "centered": True,
                "epsilon": 1,
                "data_norm": 5,
                "bounds": None,
                "accountant": "_dpl_instance:BudgetAccountant",
            },
        },
        {
            "type": "_dpl_type:LogisticRegression",
            "name": "lr",
            "params": {
                "tol": 0.0001,
                "C": 1,
                "fit_intercept": True,
                "max_iter": 100,
                "verbose": 0,
                "warm_start": False,
                "n_jobs": None,
                "epsilon": 1,
                "data_norm": 5,
                "accountant": "_dpl_instance:BudgetAccountant",
            },
        },
    ],
}


example_opendp = {
    "version": "0.6.1",
    "ast": {
        "func": "make_chain_tt",
        "module": "comb",
        "type": "Transformation",
        "args": [
            {
                "func": "make_select_column",
                "module": "trans",
                "type": "Transformation",
                "args": [],
                "kwargs": {
                    "key": "income",
                    "TOA": "py_type:str",
                },
            },
            {
                "func": "make_split_dataframe",
                "module": "trans",
                "type": "Transformation",
                "args": [],
                "kwargs": {
                    "separator": ",",
                    "col_names": [
                        "hello",
                        "world",
                    ],
                },
            },
        ],
        "kwargs": {},
    },
}

example_get_dummy_dataset = {
    "dataset_name": IRIS_DATASET,
    "dummy_nb_rows": DUMMY_NB_ROWS,
    "dummy_seed": DUMMY_SEED,
}

example_smartnoise_sql = {
    "query_str": "SELECT COUNT(*) AS NB_ROW FROM Schema.Table",
    "dataset_name": IRIS_DATASET,
    "epsilon": 0.1,
    "delta": 0.00001,
<<<<<<< HEAD
}

example_dummy_smartnoise_sql = {
    "query_str": "SELECT COUNT(*) AS NB_ROW FROM Schema.Table",
    "dataset_name": IRIS_DATASET,
    "dummy_nb_rows": DUMMY_NB_ROWS,
    "dummy_seed": DUMMY_SEED,
    "epsilon": DUMMY_EPSILON,
    "delta": DUMMY_DELTA,
}

example_smartnoise_synth = {
    "model": "MWEM",
    "epsilon": 1,
=======
>>>>>>> 0d60ef7b
}<|MERGE_RESOLUTION|>--- conflicted
+++ resolved
@@ -121,7 +121,6 @@
     "dataset_name": IRIS_DATASET,
     "epsilon": 0.1,
     "delta": 0.00001,
-<<<<<<< HEAD
 }
 
 example_dummy_smartnoise_sql = {
@@ -131,11 +130,4 @@
     "dummy_seed": DUMMY_SEED,
     "epsilon": DUMMY_EPSILON,
     "delta": DUMMY_DELTA,
-}
-
-example_smartnoise_synth = {
-    "model": "MWEM",
-    "epsilon": 1,
-=======
->>>>>>> 0d60ef7b
 }