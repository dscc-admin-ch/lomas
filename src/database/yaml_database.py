--- conflicted
+++ resolved
@@ -1,306 +1,259 @@
-from datetime import datetime
-from fastapi import HTTPException
-import json
-import yaml
-
-from database.database import Database
-from utils.constants import QUERIES_ARCHIVES
-
-
-class YamlDatabase(Database):
-    """
-    Overall yaml in memory database management
-    """
-
-    def __init__(self, yaml_db_path) -> None:
-        """
-        Load DB
-        """
-        self.path = yaml_db_path
-        with open(yaml_db_path, "r") as f:
-            self.database = yaml.safe_load(f)
-        self.queries_archives = []
-
-    def does_user_exists(self, user_name: str) -> bool:
-        """
-        Checks if user exist in the database
-        Parameters:
-            - user_name: name of the user to check
-        """
-        for user in self.database["users"]:
-            if user["user_name"] == user_name:
-                return True
-
-        return False
-
-    def does_dataset_exists(self, dataset_name: str) -> bool:
-        """
-        Checks if dataset exist in the database
-        Parameters:
-            - dataset_name: name of the dataset to check
-        """
-        return dataset_name in self.database["datasets"]
-
-    @Database._does_user_exists
-    def may_user_query(self, user_name: str) -> bool:
-        """
-        Checks if a user may query the server.
-        Cannot query if already querying.
-        Parameters:
-            - user_name: name of the user
-        """
-        for user in self.database["users"]:
-            if user["user_name"] == user_name:
-                return user["may_query"]
-
-    @Database._does_user_exists
-    def set_may_user_query(self, user_name: str, may_query: bool) -> None:
-        """
-        Sets if a user may query the server.
-        (Set False before querying and True after updating budget)
-        Parameters:
-            - user_name: name of the user
-            - may_query: flag give or remove access to user
-        """
-        users = self.database["users"]
-        for user in users:
-            if user["user_name"] == user_name:
-                user["may_query"] = may_query
-        self.database["users"] = users
-
-    @Database._does_user_exists
-    def has_user_access_to_dataset(
-        self, user_name: str, dataset_name: str
-    ) -> bool:
-        """
-        Checks if a user may access a particular dataset
-        Parameters:
-            - user_name: name of the user
-            - dataset_name: name of the dataset
-        """
-<<<<<<< HEAD
-=======
-        if not (self.does_user_exists(user_name)):
-            raise HTTPException(
-                400, f"User {user_name} does not exists. Cannot check access."
-            )
->>>>>>> e7c1ea5a
-        if not (self.does_dataset_exists(dataset_name)):
-            raise HTTPException(
-                404,
-                f"Dataset {dataset_name} does not exists. "
-                "Cannot check access.",
-            )
-
-        for user in self.database["users"]:
-            if user["user_name"] == user_name:
-                for dataset in user["datasets_list"]:
-                    if dataset["dataset_name"] == dataset_name:
-                        return True
-        return False
-
-    def __get_epsilon_or_delta(
-        self, user_name: str, dataset_name: str, parameter: str
-    ) -> float:
-        """
-        Get the current epsilon or delta spent by a specific user
-        on a specific dataset
-        Parameters:
-            - user_name: name of the user
-            - dataset_name: name of the dataset
-            - parameter: current_epsilon or current_delta
-        """
-<<<<<<< HEAD
-        for user in self.database["users"]:
-            if user["user_name"] == user_name:
-                for dataset in user["datasets_list"]:
-                    if dataset["dataset_name"] == dataset_name:
-                        return dataset[parameter]
-=======
-        if self.has_user_access_to_dataset(user_name, dataset_name):
-            for user in self.database["users"]:
-                if user["user_name"] == user_name:
-                    for dataset in user["datasets_list"]:
-                        if dataset["dataset_name"] == dataset_name:
-                            return dataset[parameter]
-        else:
-            raise HTTPException(
-                401,
-                f"{user_name} has no access to {dataset_name}. "
-                "Cannot get any budget estimate.",
-            )
->>>>>>> e7c1ea5a
-
-    @Database._has_user_access_to_dataset
-    def get_current_budget(
-        self, user_name: str, dataset_name: str
-    ) -> [float, float]:
-        """
-        Get the current epsilon and delta spent by a specific user
-        on a specific dataset
-        Parameters:
-            - user_name: name of the user
-            - dataset_name: name of the dataset
-        """
-        return [
-            self.__get_epsilon_or_delta(
-                user_name, dataset_name, "current_epsilon"
-            ),
-            self.__get_epsilon_or_delta(
-                user_name, dataset_name, "current_delta"
-            ),
-        ]
-
-    @Database._has_user_access_to_dataset
-    def get_max_budget(
-        self, user_name: str, dataset_name: str
-    ) -> [float, float]:
-        """
-        Get the maximum epsilon and delta budget that can be spent by a user
-        Parameters:
-            - user_name: name of the user
-            - dataset_name: name of the dataset
-        """
-        return [
-            self.__get_epsilon_or_delta(
-                user_name, dataset_name, "max_epsilon"
-            ),
-            self.__get_epsilon_or_delta(user_name, dataset_name, "max_delta"),
-        ]
-
-    def __update_epsilon_or_delta(
-        self,
-        user_name: str,
-        dataset_name: str,
-        parameter: str,
-        spent_value: float,
-    ) -> None:
-        """
-        Update the current epsilon spent by a specific user
-        with the last spent epsilon
-        Parameters:
-            - user_name: name of the user
-            - dataset_name: name of the dataset
-            - parameter: current_epsilon or current_delta
-            - spent_value: spending of epsilon or delta on last query
-        """
-<<<<<<< HEAD
-        users = self.database["users"]
-        for user in users:
-            if user["user_name"] == user_name:
-                for dataset in user["datasets_list"]:
-                    if dataset["dataset_name"] == dataset_name:
-                        dataset[parameter] += spent_value
-        self.database["users"] = users
-=======
-        if self.has_user_access_to_dataset(user_name, dataset_name):
-            users = self.database["users"]
-            for user in users:
-                if user["user_name"] == user_name:
-                    for dataset in user["datasets_list"]:
-                        if dataset["dataset_name"] == dataset_name:
-                            dataset[parameter] += spent_value
-            self.database["users"] = users
-        else:
-            raise HTTPException(
-                401,
-                f"{user_name} has no access to {dataset_name}. "
-                "Cannot update any budget estimate.",
-            )
->>>>>>> e7c1ea5a
-
-    def __update_epsilon(
-        self, user_name: str, dataset_name: str, spent_epsilon: float
-    ) -> None:
-        """
-        Update the current epsilon spent by a specific user
-        with the last spent epsilon
-        Parameters:
-            - user_name: name of the user
-            - dataset_name: name of the dataset
-            - spent_epsilon: value of epsilon spent on last query
-        """
-        return self.__update_epsilon_or_delta(
-            user_name, dataset_name, "current_epsilon", spent_epsilon
-        )
-
-    def __update_delta(
-        self, user_name: str, dataset_name: str, spent_delta: float
-    ) -> None:
-        """
-        Update the current delta spent by a specific user
-        with the last spent delta
-        Parameters:
-            - user_name: name of the user
-            - dataset_name: name of the dataset
-            - spent_delta: value of delta spent on last query
-        """
-        self.__update_epsilon_or_delta(
-            user_name, dataset_name, "current_delta", spent_delta
-        )
-
-    @Database._has_user_access_to_dataset
-    def update_budget(
-        self,
-        user_name: str,
-        dataset_name: str,
-        spent_epsilon: float,
-        spent_delta: float,
-    ) -> None:
-        """
-        Update the current epsilon and delta spent by a specific user
-        with the last spent budget
-        Parameters:
-            - user_name: name of the user
-            - dataset_name: name of the dataset
-            - spent_epsilon: value of epsilon spent on last query
-            - spent_delta: value of delta spent on last query
-        """
-        self.update_epsilon(user_name, dataset_name, spent_epsilon)
-        self.update_delta(user_name, dataset_name, spent_delta)
-
-    def save_query(
-        self,
-        user_name: str,
-        dataset_name: str,
-        epsilon: float,
-        delta: float,
-        query: dict,
-    ) -> None:
-        """
-        Save queries of user on datasets in a separate json file
-        Parameters:
-            - user_name: name of the user
-            - dataset_name: name of the dataset
-            - epsilon: value of epsilon spent on last query
-            - delta: value of delta spent on last query
-            - query: json string of the query
-        """
-        self.queries_archives.append(
-            {
-                "user_name": user_name,
-                "dataset_name": dataset_name,
-                "epsilon": epsilon,
-                "delta": delta,
-                "query": query,
-            }
-        )
-
-    def save_current_database(self) -> None:
-        """
-        Saves the current database with updated parameters in new yaml
-        with the date and hour in the path
-        Might be useful to verify state of DB during development
-        """
-        new_path = self.path.replace(
-            ".yaml", f'{datetime.now().strftime("%m_%d_%Y__%H_%M_%S")}.yaml'
-        )
-        with open(new_path, "w") as file:
-            yaml.dump(self.database, file)
-
-    def save_current_archive_queries(self) -> None:
-        """
-        Saves the current list of queries in a JSON
-        """
-        with open(QUERIES_ARCHIVES, "w") as outfile:
-            json.dump(self.queries_archives, outfile)
+from datetime import datetime
+import json
+import yaml
+
+from database.database import Database
+from utils.constants import QUERIES_ARCHIVES
+
+
+class YamlDatabase(Database):
+    """
+    Overall yaml in memory database management
+    """
+
+    def __init__(self, yaml_db_path) -> None:
+        """
+        Load DB
+        """
+        self.path = yaml_db_path
+        with open(yaml_db_path, "r") as f:
+            self.database = yaml.safe_load(f)
+        self.queries_archives = []
+
+    def does_user_exists(self, user_name: str) -> bool:
+        """
+        Checks if user exist in the database
+        Parameters:
+            - user_name: name of the user to check
+        """
+        for user in self.database["users"]:
+            if user["user_name"] == user_name:
+                return True
+
+        return False
+
+    def does_dataset_exists(self, dataset_name: str) -> bool:
+        """
+        Checks if dataset exist in the database
+        Parameters:
+            - dataset_name: name of the dataset to check
+        """
+        return dataset_name in self.database["datasets"]
+
+    @Database._does_user_exists
+    def may_user_query(self, user_name: str) -> bool:
+        """
+        Checks if a user may query the server.
+        Cannot query if already querying.
+        Parameters:
+            - user_name: name of the user
+        """
+        for user in self.database["users"]:
+            if user["user_name"] == user_name:
+                return user["may_query"]
+
+    @Database._does_user_exists
+    def set_may_user_query(self, user_name: str, may_query: bool) -> None:
+        """
+        Sets if a user may query the server.
+        (Set False before querying and True after updating budget)
+        Parameters:
+            - user_name: name of the user
+            - may_query: flag give or remove access to user
+        """
+        users = self.database["users"]
+        for user in users:
+            if user["user_name"] == user_name:
+                user["may_query"] = may_query
+        self.database["users"] = users
+
+    @Database._does_user_exists
+    def has_user_access_to_dataset(
+        self, user_name: str, dataset_name: str
+    ) -> bool:
+        """
+        Checks if a user may access a particular dataset
+        Parameters:
+            - user_name: name of the user
+            - dataset_name: name of the dataset
+        """
+        for user in self.database["users"]:
+            if user["user_name"] == user_name:
+                for dataset in user["datasets_list"]:
+                    if dataset["dataset_name"] == dataset_name:
+                        return True
+        return False
+
+    def __get_epsilon_or_delta(
+        self, user_name: str, dataset_name: str, parameter: str
+    ) -> float:
+        """
+        Get the current epsilon or delta spent by a specific user
+        on a specific dataset
+        Parameters:
+            - user_name: name of the user
+            - dataset_name: name of the dataset
+            - parameter: current_epsilon or current_delta
+        """
+        for user in self.database["users"]:
+            if user["user_name"] == user_name:
+                for dataset in user["datasets_list"]:
+                    if dataset["dataset_name"] == dataset_name:
+                        return dataset[parameter]
+
+    @Database._has_user_access_to_dataset
+    def get_current_budget(
+        self, user_name: str, dataset_name: str
+    ) -> [float, float]:
+        """
+        Get the current epsilon and delta spent by a specific user
+        on a specific dataset
+        Parameters:
+            - user_name: name of the user
+            - dataset_name: name of the dataset
+        """
+        return [
+            self.__get_epsilon_or_delta(
+                user_name, dataset_name, "current_epsilon"
+            ),
+            self.__get_epsilon_or_delta(
+                user_name, dataset_name, "current_delta"
+            ),
+        ]
+
+    @Database._has_user_access_to_dataset
+    def get_max_budget(
+        self, user_name: str, dataset_name: str
+    ) -> [float, float]:
+        """
+        Get the maximum epsilon and delta budget that can be spent by a user
+        Parameters:
+            - user_name: name of the user
+            - dataset_name: name of the dataset
+        """
+        return [
+            self.__get_epsilon_or_delta(
+                user_name, dataset_name, "max_epsilon"
+            ),
+            self.__get_epsilon_or_delta(user_name, dataset_name, "max_delta"),
+        ]
+
+    def __update_epsilon_or_delta(
+        self,
+        user_name: str,
+        dataset_name: str,
+        parameter: str,
+        spent_value: float,
+    ) -> None:
+        """
+        Update the current epsilon spent by a specific user
+        with the last spent epsilon
+        Parameters:
+            - user_name: name of the user
+            - dataset_name: name of the dataset
+            - parameter: current_epsilon or current_delta
+            - spent_value: spending of epsilon or delta on last query
+        """
+        users = self.database["users"]
+        for user in users:
+            if user["user_name"] == user_name:
+                for dataset in user["datasets_list"]:
+                    if dataset["dataset_name"] == dataset_name:
+                        dataset[parameter] += spent_value
+        self.database["users"] = users
+
+    def __update_epsilon(
+        self, user_name: str, dataset_name: str, spent_epsilon: float
+    ) -> None:
+        """
+        Update the current epsilon spent by a specific user
+        with the last spent epsilon
+        Parameters:
+            - user_name: name of the user
+            - dataset_name: name of the dataset
+            - spent_epsilon: value of epsilon spent on last query
+        """
+        return self.__update_epsilon_or_delta(
+            user_name, dataset_name, "current_epsilon", spent_epsilon
+        )
+
+    def __update_delta(
+        self, user_name: str, dataset_name: str, spent_delta: float
+    ) -> None:
+        """
+        Update the current delta spent by a specific user
+        with the last spent delta
+        Parameters:
+            - user_name: name of the user
+            - dataset_name: name of the dataset
+            - spent_delta: value of delta spent on last query
+        """
+        self.__update_epsilon_or_delta(
+            user_name, dataset_name, "current_delta", spent_delta
+        )
+
+    @Database._has_user_access_to_dataset
+    def update_budget(
+        self,
+        user_name: str,
+        dataset_name: str,
+        spent_epsilon: float,
+        spent_delta: float,
+    ) -> None:
+        """
+        Update the current epsilon and delta spent by a specific user
+        with the last spent budget
+        Parameters:
+            - user_name: name of the user
+            - dataset_name: name of the dataset
+            - spent_epsilon: value of epsilon spent on last query
+            - spent_delta: value of delta spent on last query
+        """
+        self.update_epsilon(user_name, dataset_name, spent_epsilon)
+        self.update_delta(user_name, dataset_name, spent_delta)
+
+    def save_query(
+        self,
+        user_name: str,
+        dataset_name: str,
+        epsilon: float,
+        delta: float,
+        query: dict,
+    ) -> None:
+        """
+        Save queries of user on datasets in a separate json file
+        Parameters:
+            - user_name: name of the user
+            - dataset_name: name of the dataset
+            - epsilon: value of epsilon spent on last query
+            - delta: value of delta spent on last query
+            - query: json string of the query
+        """
+        self.queries_archives.append(
+            {
+                "user_name": user_name,
+                "dataset_name": dataset_name,
+                "epsilon": epsilon,
+                "delta": delta,
+                "query": query,
+            }
+        )
+
+    def save_current_database(self) -> None:
+        """
+        Saves the current database with updated parameters in new yaml
+        with the date and hour in the path
+        Might be useful to verify state of DB during development
+        """
+        new_path = self.path.replace(
+            ".yaml", f'{datetime.now().strftime("%m_%d_%Y__%H_%M_%S")}.yaml'
+        )
+        with open(new_path, "w") as file:
+            yaml.dump(self.database, file)
+
+    def save_current_archive_queries(self) -> None:
+        """
+        Saves the current list of queries in a JSON
+        """
+        with open(QUERIES_ARCHIVES, "w") as outfile:
+            json.dump(self.queries_archives, outfile)