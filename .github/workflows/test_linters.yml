--- conflicted
+++ resolved
@@ -39,12 +39,6 @@
       - name: pylint
         run: |
           cd client/lomas_client
-<<<<<<< HEAD
-          pylint --disable=E0401 --disable=C0114 --disable=W0102 --disable=R0913 --disable=R0914 .
-          cd ../../server/lomas_server
-          pylint --disable=E0401 --disable=C0114 --disable=R0903 --disable=E0611 --disable=W0511 --disable=C0302 --disable=duplicate-code tests/ .
-=======
           pylint .
           cd ../../server/lomas_server
-          pylint .
->>>>>>> 44b42d65
+          pylint .