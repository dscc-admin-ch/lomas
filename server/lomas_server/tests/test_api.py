import json
import os
from io import StringIO

import opendp.prelude as dp_p
import pandas as pd
from fastapi import status
from fastapi.testclient import TestClient
from opendp.mod import enable_features
from opendp_logger import enable_logging

<<<<<<< HEAD
from admin_database.utils import database_factory
=======
from admin_database.factory import admin_database_factory
from admin_database.utils import get_mongodb
>>>>>>> d985fdc7
from app import app
from constants import EPSILON_LIMIT, DatasetStoreType, DPLibraries
from tests.constants import (
    ENV_S3_INTEGRATION,
    TRUE_VALUES,
)
from tests.test_api_root import TestSetupRootAPIEndpoint
from utils.config import CONFIG_LOADER
from utils.error_handler import InternalServerException
from utils.logger import LOG
from utils.query_examples import (
    DUMMY_NB_ROWS,
    PENGUIN_DATASET,
    QUERY_DELTA,
    QUERY_EPSILON,
    example_dummy_opendp,
    example_dummy_smartnoise_sql,
    example_get_admin_db_data,
    example_get_dummy_dataset,
    example_opendp,
    example_smartnoise_sql,
    example_smartnoise_sql_cost,
)

INITAL_EPSILON = 10
INITIAL_DELTA = 0.005

enable_features("floating-point")


class TestRootAPIEndpoint(TestSetupRootAPIEndpoint):  # pylint: disable=R0904
    """
    End-to-end tests of the api endpoints.

    This test can be both executed as an integration test
    (enabled by setting LOMAS_TEST_MONGO_INTEGRATION to True),
    or a standard test. The first requires a mongodb to be started
    before running while the latter will use a local YamlDatabase.
    """

    def test_config_and_internal_server_exception(self) -> None:
        """Test set wrong configuration"""
        config = CONFIG_LOADER.get_config()

        # Put unknown admin database
        previous_admin_db = config.admin_database.db_type
        config.admin_database.db_type = "wrong_db"
        with self.assertRaises(InternalServerException) as context:
            admin_database_factory(config.admin_database)
        self.assertEqual(
            str(context.exception), "Database type wrong_db not supported."
        )
        # Put original state back
        config.admin_database.db_type = previous_admin_db

    def test_root(self) -> None:
        """Test root endpoint redirection to state endpoint"""
        with TestClient(app, headers=self.headers) as client:
            response_root = client.get("/", headers=self.headers)
            response_state = client.get("/state", headers=self.headers)
            assert response_root.status_code == response_state.status_code
            assert json.loads(
                response_root.content.decode("utf8")
            ) == json.loads(response_state.content.decode("utf8"))

    def test_state(self) -> None:
        """Test state endpoint"""
        with TestClient(app, headers=self.headers) as client:
            response = client.get("/state", headers=self.headers)
            assert response.status_code == status.HTTP_200_OK

            response_dict = json.loads(response.content.decode("utf8"))
            assert response_dict["requested_by"] == self.user_name
            assert response_dict["state"]["LIVE"]

    def test_memory_usage(self) -> None:
        """Test memory usage endpoint"""
        with TestClient(app, headers=self.headers) as client:
            config = CONFIG_LOADER.get_config()
            if config.dataset_store.ds_store_type == DatasetStoreType.LRU:
                # Test before adding data
                response = client.get(
                    "/get_memory_usage", headers=self.headers
                )
                assert response.status_code == status.HTTP_200_OK

                response_dict = json.loads(response.content.decode("utf8"))
                assert response_dict["memory_usage"] == 0

                # Test after adding data
                response = client.post(
                    "/smartnoise_query",
                    json=example_smartnoise_sql,
                    headers=self.headers,
                )
                assert response.status_code == status.HTTP_200_OK

                response = client.get(
                    "/get_memory_usage", headers=self.headers
                )
                assert response.status_code == status.HTTP_200_OK

                response_dict = json.loads(response.content.decode("utf8"))
                assert response_dict["memory_usage"] > 0

    def test_get_dataset_metadata(self) -> None:
        """test_get_dataset_metadata"""
        with TestClient(app) as client:
            # Expect to work
            response = client.post(
                "/get_dataset_metadata",
                json=example_get_admin_db_data,
                headers=self.headers,
            )
            assert response.status_code == status.HTTP_200_OK

            metadata = json.loads(response.content.decode("utf8"))
            assert isinstance(metadata, dict), "metadata should be a dict"
            assert "max_ids" in metadata, "max_ids should be in metadata"
            assert "row_privacy" in metadata, "max_ids should be in metadata"
            assert "columns" in metadata, "columns should be in metadata"

            # Expect to fail: dataset does not exist
            fake_dataset = "I_do_not_exist"
            response = client.post(
                "/get_dataset_metadata",
                json={"dataset_name": fake_dataset},
                headers=self.headers,
            )
            assert response.status_code == status.HTTP_400_BAD_REQUEST
            assert response.json() == {
                "InvalidQueryException": f"Dataset {fake_dataset} does not "
                + "exist. Please, verify the client object initialisation."
            }

            # Expect to fail: user does have access to dataset
            other_dataset = "IRIS"
            response = client.post(
                "/get_dataset_metadata",
                json={"dataset_name": other_dataset},
                headers=self.headers,
            )
            assert response.status_code == status.HTTP_403_FORBIDDEN
            assert response.json() == {
                "UnauthorizedAccessException": ""
                + f"{self.user_name} does not have access to {other_dataset}."
            }

    def test_get_dummy_dataset(self) -> None:
        """test_get_dummy_dataset"""
        with TestClient(app) as client:
            # Expect to work
            response = client.post(
                "/get_dummy_dataset",
                json=example_get_dummy_dataset,
                headers=self.headers,
            )
            assert response.status_code == status.HTTP_200_OK
            response_dict = json.loads(response.content.decode("utf8"))

            dummy_df = pd.DataFrame(response_dict["dummy_dict"])
            dummy_df = dummy_df.astype(response_dict["dtypes"])
            assert (
                dummy_df.shape[0] == DUMMY_NB_ROWS
            ), "Dummy pd.DataFrame does not have expected number of rows"
            assert response_dict["datetime_columns"] == []

            expected_dtypes = pd.Series(response_dict["dtypes"])
            assert (
                dummy_df.dtypes == expected_dtypes
            ).all(), (
                f"Dtypes do not match: {dummy_df.dtypes} != {expected_dtypes}"
            )

            # Expect to fail: dataset does not exist
            fake_dataset = "I_do_not_exist"
            response = client.post(
                "/get_dummy_dataset",
                json={
                    "dataset_name": fake_dataset,
                    "dummy_nb_rows": DUMMY_NB_ROWS,
                    "dummy_seed": 0,
                },
                headers=self.headers,
            )
            assert response.status_code == status.HTTP_400_BAD_REQUEST
            assert response.json() == {
                "InvalidQueryException": f"Dataset {fake_dataset} does not "
                + "exist. Please, verify the client object initialisation."
            }

            # Expect to fail: missing argument dummy_nb_rows
            response = client.post(
                "/get_dummy_dataset",
                json={
                    "dataset_name": PENGUIN_DATASET,
                },
                headers=self.headers,
            )
            assert response.status_code == status.HTTP_422_UNPROCESSABLE_ENTITY

            # Expect to fail: user does have access to dataset
            other_dataset = "IRIS"
            response = client.post(
                "/get_dummy_dataset",
                json={
                    "dataset_name": other_dataset,
                    "dummy_nb_rows": DUMMY_NB_ROWS,
                    "dummy_seed": 0,
                },
                headers=self.headers,
            )
            assert response.status_code == status.HTTP_403_FORBIDDEN
            assert response.json() == {
                "UnauthorizedAccessException": ""
                + f"{self.user_name} does not have access to {other_dataset}."
            }

            # Expect to fail: user does not exist
            fake_user = "fake_user"
            new_headers = self.headers
            new_headers["user-name"] = fake_user
            response = client.post(
                "/get_dummy_dataset",
                json=example_get_dummy_dataset,
                headers=new_headers,
            )
            assert response.status_code == status.HTTP_403_FORBIDDEN
            assert response.json() == {
                "UnauthorizedAccessException": f"User {fake_user} does not "
                + "exist. Please, verify the client object initialisation."
            }

            # Expect to work with datetimes and another user
            fake_user = "BirthdayGirl"
            new_headers = self.headers
            new_headers["user-name"] = fake_user
            response = client.post(
                "/get_dummy_dataset",
                json={
                    "dataset_name": "BIRTHDAYS",
                    "dummy_nb_rows": 10,
                    "dummy_seed": 0,
                },
                headers=new_headers,
            )
            assert response.status_code == status.HTTP_200_OK
            response_dict = json.loads(response.content.decode("utf8"))

            dummy_df = pd.DataFrame(response_dict["dummy_dict"])
            dummy_df = dummy_df.astype(response_dict["dtypes"])
            for col in response_dict["datetime_columns"]:
                dummy_df[col] = pd.to_datetime(dummy_df[col])

            assert (
                dummy_df.shape[0] == 10
            ), "Dummy pd.DataFrame does not have expected number of rows"

            expected_dtypes = pd.Series(response_dict["dtypes"])
            for col in response_dict["datetime_columns"]:
                expected_dtypes[col] = "datetime64[ns]"
            assert (
                dummy_df.dtypes == expected_dtypes
            ).all(), (
                f"Dtypes do not match: {dummy_df.dtypes} != {expected_dtypes}"
            )

    def test_smartnoise_query(self) -> None:
        """Test smartnoise-sql query"""
        with TestClient(app, headers=self.headers) as client:
            # Expect to work
            response = client.post(
                "/smartnoise_query",
                json=example_smartnoise_sql,
                headers=self.headers,
            )
            assert response.status_code == status.HTTP_200_OK

            response_dict = json.loads(response.content.decode("utf8"))
            assert response_dict["requested_by"] == self.user_name
            assert response_dict["query_response"]["columns"] == ["NB_ROW"]
            assert response_dict["query_response"]["data"][0][0] > 0
            assert response_dict["spent_epsilon"] == QUERY_EPSILON
            assert response_dict["spent_delta"] >= QUERY_DELTA

            # Expect to fail: missing parameters: delta and mechanisms
            response = client.post(
                "/smartnoise_query",
                json={
                    "query_str": "SELECT COUNT(*) AS NB_ROW FROM df",
                    "dataset_name": PENGUIN_DATASET,
                    "epsilon": QUERY_EPSILON,
                    "postprocess": True,
                },
                headers=self.headers,
            )
            assert response.status_code == status.HTTP_422_UNPROCESSABLE_ENTITY

            response_dict = json.loads(response.content.decode("utf8"))[
                "detail"
            ]
            assert response_dict[0]["type"] == "missing"
            assert response_dict[0]["loc"] == ["body", "delta"]
            assert response_dict[1]["type"] == "missing"
            assert response_dict[1]["loc"] == ["body", "mechanisms"]

            # Expect to fail: not enough budget
            input_smartnoise = dict(example_smartnoise_sql)
            input_smartnoise["epsilon"] = 0.000000001
            response = client.post(
                "/smartnoise_query",
                json=input_smartnoise,
                headers=self.headers,
            )
            assert response.status_code == status.HTTP_422_UNPROCESSABLE_ENTITY
            assert response.json() == {
                "ExternalLibraryException": "Error obtaining cost: "
                + "Noise scale is too large using epsilon=1e-09 "
                + "and bounds (0, 1) with Mechanism.gaussian.  "
                + "Try preprocessing to reduce senstivity, "
                + "or try different privacy parameters.",
                "library": "smartnoise_sql",
            }

            # Expect to fail: query does not make sense
            input_smartnoise = dict(example_smartnoise_sql)
            input_smartnoise["query_str"] = (
                "SELECT AVG(bill) FROM df"  # no 'bill' column
            )
            response = client.post(
                "/smartnoise_query",
                json=input_smartnoise,
                headers=self.headers,
            )
            assert response.status_code == status.HTTP_422_UNPROCESSABLE_ENTITY
            assert response.json() == {
                "ExternalLibraryException": "Error obtaining cost: "
                + "Column cannot be found bill",
                "library": "smartnoise_sql",
            }

            # Expect to fail: dataset without access
            input_smartnoise = dict(example_smartnoise_sql)
            input_smartnoise["dataset_name"] = "IRIS"
            response = client.post(
                "/smartnoise_query",
                json=input_smartnoise,
                headers=self.headers,
            )
            assert response.status_code == status.HTTP_403_FORBIDDEN
            assert response.json() == {
                "UnauthorizedAccessException": ""
                + "Dr. Antartica does not have access to IRIS."
            }

            # Expect to fail: dataset does not exist
            input_smartnoise = dict(example_smartnoise_sql)
            input_smartnoise["dataset_name"] = "I_do_not_exist"
            response = client.post(
                "/smartnoise_query",
                json=input_smartnoise,
                headers=self.headers,
            )
            assert response.status_code == status.HTTP_400_BAD_REQUEST
            assert response.json() == {
                "InvalidQueryException": ""
                + "Dataset I_do_not_exist does not exist. "
                + "Please, verify the client object initialisation."
            }

            # Expect to fail: user does not exist
            new_headers = self.headers
            new_headers["user-name"] = "I_do_not_exist"
            response = client.post(
                "/smartnoise_query",
                json=example_smartnoise_sql,
                headers=new_headers,
            )
            assert response.status_code == status.HTTP_403_FORBIDDEN
            assert response.json() == {
                "UnauthorizedAccessException": ""
                + "User I_do_not_exist does not exist. "
                + "Please, verify the client object initialisation."
            }

    def test_smartnoise_query_datetime(self) -> None:
        """Test smartnoise-sql query on datetime"""
        with TestClient(app, headers=self.headers) as client:
            # Expect to work: query with datetimes and another user
            new_headers = self.headers
            new_headers["user-name"] = "BirthdayGirl"
            body = dict(example_smartnoise_sql)
            body["dataset_name"] = "BIRTHDAYS"
            body["query_str"] = (
                "SELECT COUNT(*) FROM df WHERE birthday >= '1950-01-01'"
            )
            response = client.post(
                "/smartnoise_query",
                json=body,
                headers=new_headers,
            )
            data = response.content.decode("utf8")
            df = pd.read_csv(StringIO(data))
            assert isinstance(
                df, pd.DataFrame
            ), "Response should be a pd.DataFrame"

    def test_smartnoise_query_on_s3_dataset(self) -> None:
        """Test smartnoise-sql on s3 dataset"""
        if os.getenv(ENV_S3_INTEGRATION, "0").lower() in TRUE_VALUES:
            with TestClient(app, headers=self.headers) as client:
                # Expect to work
                input_smartnoise = dict(example_smartnoise_sql)
                input_smartnoise["dataset_name"] = "TINTIN_S3_TEST"
                response = client.post(
                    "/smartnoise_query",
                    json=input_smartnoise,
                    headers=self.headers,
                )
                assert response.status_code == status.HTTP_200_OK

                response_dict = json.loads(response.content.decode("utf8"))
                assert response_dict["requested_by"] == self.user_name
                assert response_dict["query_response"]["columns"] == ["NB_ROW"]
                assert response_dict["spent_epsilon"] == QUERY_EPSILON
                assert response_dict["spent_delta"] >= QUERY_DELTA

    def test_dummy_smartnoise_query(self) -> None:
        """test_dummy_smartnoise_query"""
        with TestClient(app) as client:
            # Expect to work
            response = client.post(
                "/dummy_smartnoise_query",
                json=example_dummy_smartnoise_sql,
                headers=self.headers,
            )
            assert response.status_code == status.HTTP_200_OK

            response_dict = json.loads(response.content.decode("utf8"))
            assert response_dict["query_response"]["columns"] == ["res_0"]
            assert response_dict["query_response"]["data"][0][0] > 0
            assert response_dict["query_response"]["data"][0][0] < 200

            # Should fail: no header
            response = client.post(
                "/dummy_smartnoise_query", json=example_dummy_smartnoise_sql
            )
            assert response.status_code == status.HTTP_403_FORBIDDEN
            assert response.json() == {
                "UnauthorizedAccessException": "User None does not exist."
                + " Please, verify the client object initialisation."
            }

            # Should fail: user does not have access to dataset
            body = dict(example_dummy_smartnoise_sql)
            body["dataset_name"] = "IRIS"
            response = client.post(
                "/dummy_smartnoise_query",
                json=body,
                headers=self.headers,
            )
            assert response.status_code == status.HTTP_403_FORBIDDEN
            assert response.json() == {
                "UnauthorizedAccessException": ""
                + f"{self.user_name} does not have access to IRIS."
            }

    def test_smartnoise_cost(self) -> None:
        """test_smartnoise_cost"""
        with TestClient(app) as client:
            # Expect to work
            response = client.post(
                "/estimate_smartnoise_cost",
                json=example_smartnoise_sql_cost,
                headers=self.headers,
            )
            assert response.status_code == status.HTTP_200_OK

            response_dict = json.loads(response.content.decode("utf8"))
            assert response_dict["epsilon_cost"] == QUERY_EPSILON
            assert response_dict["delta_cost"] > QUERY_DELTA

            # Should fail: user does not have access to dataset
            body = dict(example_smartnoise_sql_cost)
            body["dataset_name"] = "IRIS"
            response = client.post(
                "/estimate_smartnoise_cost",
                json=body,
                headers=self.headers,
            )
            assert response.status_code == status.HTTP_403_FORBIDDEN
            assert response.json() == {
                "UnauthorizedAccessException": ""
                + f"{self.user_name} does not have access to IRIS."
            }

    def test_opendp_query(self) -> None:  # pylint: disable=R0915
        """test_opendp_query"""
        enable_logging()

        with TestClient(app, headers=self.headers) as client:
            # Basic test based on example with max divergence (Pure DP)
            response = client.post(
                "/opendp_query",
                json=example_opendp,
            )
            assert response.status_code == status.HTTP_200_OK

            response_dict = json.loads(response.content.decode("utf8"))
            assert response_dict["requested_by"] == self.user_name
            assert response_dict["query_response"] > 0
            assert response_dict["spent_epsilon"] > 0.1
            assert response_dict["spent_delta"] == 0

            # Tests on different pipeline
            colnames = [
                "species",
                "island",
                "bill_length_mm",
                "bill_depth_mm",
                "flipper_length_mm",
                "body_mass_g",
                "sex",
            ]
            transformation_pipeline = (
                dp_p.t.make_split_dataframe(separator=",", col_names=colnames)
                >> dp_p.t.make_select_column(key="bill_length_mm", TOA=str)
                >> dp_p.t.then_cast_default(TOA=float)
                >> dp_p.t.then_clamp(bounds=(30.0, 65.0))
                >> dp_p.t.then_resize(size=346, constant=43.61)
                >> dp_p.t.then_variance()
            )

            # Expect to fail: transormation instead of measurement
            response = client.post(
                "/opendp_query",
                json={
                    "dataset_name": PENGUIN_DATASET,
                    "opendp_json": transformation_pipeline.to_json(),
                    "pipeline_type": "legacy",
                },
            )
            assert response.status_code == status.HTTP_400_BAD_REQUEST
            assert response.json() == {
                "InvalidQueryException": "The pipeline provided is not a "
                + "measurement. It cannot be processed in this server."
            }

            # Test MAX_DIVERGENCE (pure DP)
            md_pipeline = transformation_pipeline >> dp_p.m.then_laplace(
                scale=5.0
            )
            response = client.post(
                "/opendp_query",
                json={
                    "dataset_name": PENGUIN_DATASET,
                    "opendp_json": md_pipeline.to_json(),
                    "pipeline_type": "legacy",
                },
            )
            assert response.status_code == status.HTTP_200_OK

            response_dict = json.loads(response.content.decode("utf8"))
            assert response_dict["requested_by"] == self.user_name
            assert response_dict["query_response"] > 0
            assert response_dict["spent_epsilon"] > 0.1
            assert response_dict["spent_delta"] == 0

            # Test ZERO_CONCENTRATED_DIVERGENCE
            zcd_pipeline = transformation_pipeline >> dp_p.m.then_gaussian(
                scale=5.0
            )
            json_obj = {
                "dataset_name": PENGUIN_DATASET,
                "opendp_json": zcd_pipeline.to_json(),
                "pipeline_type": "legacy",
            }
            # Should error because missing delta
            response = client.post("/opendp_query", json=json_obj)
            assert response.status_code == status.HTTP_400_BAD_REQUEST
            assert response.json() == {
                "InvalidQueryException": ""
                + "delta must be set for smooth max divergence"
                + " and zero concentrated divergence."
            }
            # Should work because delta is set
            json_obj["delta"] = 1e-6
            response = client.post("/opendp_query", json=json_obj)
            assert response.status_code == status.HTTP_200_OK

            response_dict = json.loads(response.content.decode("utf8"))
            assert response_dict["requested_by"] == self.user_name
            assert response_dict["query_response"] > 0
            assert response_dict["spent_epsilon"] > 0.1
            assert response_dict["spent_delta"] == 1e-6

            # Test SMOOTHED_MAX_DIVERGENCE (approx DP)
            sm_pipeline = dp_p.c.make_zCDP_to_approxDP(zcd_pipeline)
            json_obj = {
                "dataset_name": PENGUIN_DATASET,
                "opendp_json": sm_pipeline.to_json(),
                "pipeline_type": "legacy",
            }
            # Should error because missing delta
            response = client.post("/opendp_query", json=json_obj)
            assert response.status_code == status.HTTP_400_BAD_REQUEST
            assert response.json() == {
                "InvalidQueryException": ""
                + "delta must be set for smooth max divergence"
                + " and zero concentrated divergence."
            }

            # Should work because delta is set
            json_obj["delta"] = 1e-6
            response = client.post("/opendp_query", json=json_obj)
            assert response.status_code == status.HTTP_200_OK
            response_dict = json.loads(response.content.decode("utf8"))
            assert response_dict["requested_by"] == self.user_name
            assert response_dict["query_response"] > 0
            assert response_dict["spent_epsilon"] > 0.1
            assert response_dict["spent_delta"] == 1e-6

            # Test FIXED_SMOOTHED_MAX_DIVERGENCE
            fms_pipeline = (
                dp_p.t.make_split_dataframe(separator=",", col_names=colnames)
                >> dp_p.t.make_select_column(key="island", TOA=str)
                >> dp_p.t.then_count_by(MO=dp_p.L1Distance[float], TV=float)
                >> dp_p.m.then_laplace_threshold(scale=2.0, threshold=28.0)
            )
            json_obj = {
                "dataset_name": PENGUIN_DATASET,
                "opendp_json": fms_pipeline.to_json(),
                "pipeline_type": "legacy",
            }
            # Should error because missing delta
            response = client.post("/opendp_query", json=json_obj)
            assert response.status_code == status.HTTP_200_OK
            response_dict = json.loads(response.content.decode("utf8"))
            assert response_dict["requested_by"] == self.user_name
            assert isinstance(response_dict["query_response"], dict)
            assert response_dict["spent_epsilon"] > 0.1
            assert response_dict["spent_delta"] > 0

    def test_dummy_opendp_query(self) -> None:
        """test_dummy_opendp_query"""
        with TestClient(app) as client:
            # Expect to work
            response = client.post(
                "/dummy_opendp_query",
                json=example_dummy_opendp,
                headers=self.headers,
            )
            assert response.status_code == status.HTTP_200_OK
            response_dict = json.loads(response.content.decode("utf8"))
            assert response_dict["query_response"] > 0

            # Should fail: user does not have access to dataset
            body = dict(example_dummy_opendp)
            body["dataset_name"] = "IRIS"
            response = client.post(
                "/dummy_opendp_query",
                json=body,
                headers=self.headers,
            )
            assert response.status_code == status.HTTP_403_FORBIDDEN
            assert response.json() == {
                "UnauthorizedAccessException": ""
                + f"{self.user_name} does not have access to IRIS."
            }

    def test_opendp_cost(self) -> None:
        """test_opendp_cost"""
        with TestClient(app) as client:
            # Expect to work
            response = client.post(
                "/estimate_opendp_cost",
                json=example_opendp,
                headers=self.headers,
            )
            assert response.status_code == status.HTTP_200_OK

            response_dict = json.loads(response.content.decode("utf8"))
            assert response_dict["epsilon_cost"] > 0.1
            assert response_dict["delta_cost"] == 0

            # Should fail: user does not have access to dataset
            body = dict(example_opendp)
            body["dataset_name"] = "IRIS"
            response = client.post(
                "/estimate_opendp_cost",
                json=body,
                headers=self.headers,
            )
            assert response.status_code == status.HTTP_403_FORBIDDEN
            assert response.json() == {
                "UnauthorizedAccessException": ""
                + f"{self.user_name} does not have access to IRIS."
            }

    def test_get_initial_budget(self) -> None:
        """test_get_initial_budget"""
        with TestClient(app, headers=self.headers) as client:
            # Expect to work
            response = client.post(
                "/get_initial_budget", json=example_get_admin_db_data
            )
            assert response.status_code == status.HTTP_200_OK

            response_dict = json.loads(response.content.decode("utf8"))
            assert response_dict["initial_epsilon"] == INITAL_EPSILON
            assert response_dict["initial_delta"] == INITIAL_DELTA

            # Query to spend budget
            _ = client.post(
                "/smartnoise_query",
                json=example_smartnoise_sql,
                headers=self.headers,
            )

            # Response should stay the same
            response_2 = client.post(
                "/get_initial_budget", json=example_get_admin_db_data
            )
            assert response_2.status_code == status.HTTP_200_OK
            response_dict_2 = json.loads(response_2.content.decode("utf8"))
            assert response_dict_2 == response_dict

    def test_get_total_spent_budget(self) -> None:
        """test_get_total_spent_budget"""
        with TestClient(app, headers=self.headers) as client:
            # Expect to work
            response = client.post(
                "/get_total_spent_budget", json=example_get_admin_db_data
            )
            assert response.status_code == status.HTTP_200_OK

            response_dict = json.loads(response.content.decode("utf8"))
            assert response_dict["total_spent_epsilon"] == 0
            assert response_dict["total_spent_delta"] == 0

            # Query to spend budget
            _ = client.post(
                "/smartnoise_query",
                json=example_smartnoise_sql,
                headers=self.headers,
            )

            # Response should have updated spent budget
            response_2 = client.post(
                "/get_total_spent_budget", json=example_get_admin_db_data
            )
            assert response_2.status_code == status.HTTP_200_OK

            response_dict_2 = json.loads(response_2.content.decode("utf8"))
            assert response_dict_2 != response_dict
            assert response_dict_2["total_spent_epsilon"] == QUERY_EPSILON
            assert response_dict_2["total_spent_delta"] >= QUERY_DELTA

    def test_get_remaining_budget(self) -> None:
        """test_get_remaining_budget"""
        with TestClient(app, headers=self.headers) as client:
            # Expect to work
            response = client.post(
                "/get_remaining_budget", json=example_get_admin_db_data
            )
            assert response.status_code == status.HTTP_200_OK

            response_dict = json.loads(response.content.decode("utf8"))
            assert response_dict["remaining_epsilon"] == INITAL_EPSILON
            assert response_dict["remaining_delta"] == INITIAL_DELTA

            # Query to spend budget
            _ = client.post(
                "/smartnoise_query",
                json=example_smartnoise_sql,
                headers=self.headers,
            )

            # Response should have removed spent budget
            response_2 = client.post(
                "/get_remaining_budget", json=example_get_admin_db_data
            )
            assert response_2.status_code == status.HTTP_200_OK

            response_dict_2 = json.loads(response_2.content.decode("utf8"))
            assert response_dict_2 != response_dict
            assert (
                response_dict_2["remaining_epsilon"]
                == INITAL_EPSILON - QUERY_EPSILON
            )
            assert (
                response_dict_2["remaining_delta"]
                <= INITIAL_DELTA - QUERY_DELTA
            )

    def test_get_previous_queries(self) -> None:
        """test_get_previous_queries"""
        with TestClient(app, headers=self.headers) as client:
            # Expect to work
            response = client.post(
                "/get_previous_queries", json=example_get_admin_db_data
            )
            assert response.status_code == status.HTTP_200_OK

            response_dict = json.loads(response.content.decode("utf8"))
            assert response_dict["previous_queries"] == []

            # Query to archive 1 (smartnoise)
            query_res = client.post(
                "/smartnoise_query",
                json=example_smartnoise_sql,
                headers=self.headers,
            )
            query_res = json.loads(query_res.content.decode("utf8"))

            # Response should have one element in list
            response_2 = client.post(
                "/get_previous_queries", json=example_get_admin_db_data
            )
            LOG.error(response_2)
            response_dict = json.loads(response.content.decode("utf8"))
            LOG.error(response_dict)
            assert response_2.status_code == status.HTTP_200_OK

            response_dict_2 = json.loads(response_2.content.decode("utf8"))
            assert len(response_dict_2["previous_queries"]) == 1
            assert (
                response_dict_2["previous_queries"][0]["dp_library"]
                == DPLibraries.SMARTNOISE_SQL
            )
            assert (
                response_dict_2["previous_queries"][0]["client_input"]
                == example_smartnoise_sql
            )
            assert (
                response_dict_2["previous_queries"][0]["response"] == query_res
            )

            # Query to archive 2 (opendp)
            query_res = client.post(
                "/opendp_query",
                json=example_opendp,
            )
            query_res = json.loads(query_res.content.decode("utf8"))

            # Response should have two elements in list
            response_3 = client.post(
                "/get_previous_queries", json=example_get_admin_db_data
            )
            assert response_3.status_code == status.HTTP_200_OK

            response_dict_3 = json.loads(response_3.content.decode("utf8"))
            assert len(response_dict_3["previous_queries"]) == 2
            assert (
                response_dict_3["previous_queries"][0]
                == response_dict_2["previous_queries"][0]
            )
            assert (
                response_dict_3["previous_queries"][1]["dp_library"]
                == DPLibraries.OPENDP
            )
            assert (
                response_dict_3["previous_queries"][1]["client_input"]
                == example_opendp
            )
            assert (
                response_dict_3["previous_queries"][1]["response"] == query_res
            )

    def test_budget_over_limit(self) -> None:
        """test_budget_over_limit"""
        with TestClient(app, headers=self.headers) as client:
            # Should fail: too much budget on one go
            smartnoise_body = dict(example_smartnoise_sql)
            smartnoise_body["epsilon"] = EPSILON_LIMIT * 2

            response = client.post(
                "/smartnoise_query",
                json=smartnoise_body,
                headers=self.headers,
            )

            assert response.status_code == status.HTTP_422_UNPROCESSABLE_ENTITY
            error = response.json()["detail"][0]
            assert error["type"] == "less_than_equal"
            assert error["loc"] == ["body", "epsilon"]
            assert error["msg"] == "Input should be less than or equal to 5"

    def test_subsequent_budget_limit_logic(self) -> None:
        """test_subsequent_budget_limit_logic"""
        with TestClient(app, headers=self.headers) as client:
            # Should fail: too much budget after three queries
            smartnoise_body = dict(example_smartnoise_sql)
            smartnoise_body["epsilon"] = 4.0

            # spend 4.0 (total_spent = 4.0 <= INTIAL_BUDGET = 10.0)
            response = client.post(
                "/smartnoise_query",
                json=smartnoise_body,
                headers=self.headers,
            )
            assert response.status_code == status.HTTP_200_OK
            response_dict = json.loads(response.content.decode("utf8"))
            assert response_dict["requested_by"] == self.user_name

            # spend 2*4.0 (total_spent = 8.0 <= INTIAL_BUDGET = 10.0)
            response = client.post(
                "/smartnoise_query",
                json=smartnoise_body,
                headers=self.headers,
            )
            assert response.status_code == status.HTTP_200_OK
            response_dict = json.loads(response.content.decode("utf8"))
            assert response_dict["requested_by"] == self.user_name

            # spend 3*4.0 (total_spent = 12.0 > INITIAL_BUDGET = 10.0)
            response = client.post(
                "/smartnoise_query",
                json=smartnoise_body,
                headers=self.headers,
            )
            assert response.status_code == status.HTTP_400_BAD_REQUEST
            assert response.json() == {
                "InvalidQueryException": "Not enough budget for this query "
                + "epsilon remaining 2.0, "
                + "delta remaining 0.004970000100000034."
            }<|MERGE_RESOLUTION|>--- conflicted
+++ resolved
@@ -9,12 +9,8 @@
 from opendp.mod import enable_features
 from opendp_logger import enable_logging
 
-<<<<<<< HEAD
-from admin_database.utils import database_factory
-=======
 from admin_database.factory import admin_database_factory
 from admin_database.utils import get_mongodb
->>>>>>> d985fdc7
 from app import app
 from constants import EPSILON_LIMIT, DatasetStoreType, DPLibraries
 from tests.constants import (
