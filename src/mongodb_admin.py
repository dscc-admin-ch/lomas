--- conflicted
+++ resolved
@@ -21,14 +21,9 @@
         """
         Connect to DB
         """
-<<<<<<< HEAD
         self.db = pymongo.MongoClient(connection_string)[ADMIN_DATABASE_NAME]
 
     ##########################  USERS  ##########################
-=======
-        self.db = pymongo.MongoClient(connection_string)[DATABASE_NAME]
-
->>>>>>> d706dee3
     def add_user(self, args):
         """
         Add new user in users collection with initial values for all fields
@@ -237,56 +232,6 @@
             collections.append(document)
         print(collections)
 
-<<<<<<< HEAD
-=======
-    # For testing purposes
-    def create_example_users_collection(self):
-        """
-        Create example of users collection.
-        """
-        # Ensures that the collection is always created from scratch
-        self.db.users.drop()
-
-        # Add many users
-        self.db.users.insert_many(
-            [
-                {
-                    "user_name": "Antartica",
-                    "may_query": True,
-                    "datasets_list": [
-                        {
-                            "dataset_name": "IRIS",
-                            "initial_epsilon": EPSILON_LIMIT,
-                            "initial_delta": DELTA_LIMIT,
-                            "total_spent_epsilon": 0.0,
-                            "total_spent_delta": 0.0,
-                        },
-                        {
-                            "dataset_name": "PENGUIN",
-                            "initial_epsilon": EPSILON_LIMIT,
-                            "initial_delta": DELTA_LIMIT,
-                            "total_spent_epsilon": 0.0,
-                            "total_spent_delta": 0.0,
-                        },
-                    ],
-                },
-                {
-                    "user_name": "Bob",
-                    "may_query": True,
-                    "datasets_list": [
-                        {
-                            "dataset_name": "IRIS",
-                            "initial_epsilon": EPSILON_LIMIT,
-                            "initial_delta": DELTA_LIMIT,
-                            "total_spent_epsilon": 0.0,
-                            "total_spent_delta": 0.0,
-                        }
-                    ],
-                },
-            ]
-        )
->>>>>>> d706dee3
-
 
 if __name__ == "__main__":
     admin = MongoDB_Admin(
@@ -471,16 +416,6 @@
     show_collection_parser.add_argument("-c", "--collection", default="users")
     show_collection_parser.set_defaults(func=admin.show_collection)
 
-<<<<<<< HEAD
-=======
-    # Create the parser for the "create_example_users" command (for testing)
-    create_example_users_parser = subparsers.add_parser(
-        "create_ex_users", help="create example of users collection"
-    )
-    create_example_users_parser.set_defaults(
-        func=admin.create_example_users_collection
-    )
->>>>>>> d706dee3
 
     args = parser.parse_args()
     args.func(args)