--- conflicted
+++ resolved
@@ -36,11 +36,7 @@
                         f"{self.ds_path}: {err}",
                     )
             else:
-<<<<<<< HEAD
                 return InvalidQueryException(
-=======
-                return Exception(
->>>>>>> e64e19b6
                     "File type other than .csv not supported for"
                     "loading into pandas DataFrame."
                 )
