--- conflicted
+++ resolved
@@ -92,18 +92,9 @@
     dtypes = {}
     datetime_columns = []
     for col_name, data in metadata["columns"].items():
-<<<<<<< HEAD
-        if data["type"] in ["int", "float"]:
-            dtypes[col_name] = f"{data['type']}{data['precision']}"
-        else:
-            dtypes[col_name] = data["type"]
-
-    return dtypes
-=======
         if data["type"] == "datetime":
             dtypes[col_name] = "string"
             datetime_columns.append(col_name)
         else:
             dtypes[col_name] = data["type"]
-    return dtypes, datetime_columns
->>>>>>> d985fdc7
+    return dtypes, datetime_columns