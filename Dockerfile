--- conflicted
+++ resolved
@@ -1,44 +1,18 @@
-<<<<<<< HEAD
-# To install packages including opendp_polars and opendp_logger 
-FROM dtlam/sdd_server_opendp_polars:1.2 
-
-# To install missing packages
-RUN pip install smartnoise-sql==1.0.0
-RUN pip install boto3
-=======
-# the dockerfile is for localhost testing and pytest
-FROM python:3.8 AS sdd_server
-
-WORKDIR /code
- 
-COPY ./requirements.txt /code/requirements.txt
- 
-RUN pip install --no-cache-dir --upgrade -r /code/requirements.txt
-
-#RUN git clone https://github.com/IBM/differential-privacy-library
-#RUN cd differential-privacy-library && pip install .
-#RUN rm -rf differential-privacy-library
-
-# We do not copy the code here, but in the test and prod stages only.
-# For developping, we mount a volume with the -v option at runtime.
-#COPY ./src/ /code/
-
-FROM sdd_server AS sdd_server_test
-# run tests with pytest
-COPY ./src/ /code/
-COPY ./tests/ /code/tests/
-COPY .configs/example_config.yaml /usr/sdd_poc_server/runtime.yaml
-CMD ["python", "-m", "pytest", "tests/"]
-
-FROM sdd_server AS sdd_server_prod
-COPY ./src/ /code/
-# run as local server
-# Disable this for now, as we do not run a mongodb instance
-COPY ./configs/example_config.yaml /usr/sdd_poc_server/runtime.yaml
-CMD ["python", "uvicorn_serve.py"]
-
-FROM sdd_server AS sdd_server_dev
-ENV PYTHONDONTWRITEBYTECODE 1
-CMD ["python", "uvicorn_serve.py"]
-# Empty, used for development.
->>>>>>> 57ff2c47
+# To install packages including opendp_polars and opendp_logger 
+FROM dtlam/sdd_server_opendp_polars:1.2 as sdd_server
+
+# To install missing packages
+RUN pip install smartnoise-sql==1.0.0
+RUN pip install boto3
+
+FROM sdd_server AS sdd_server_prod
+COPY ./src/ /code/
+# run as local server
+# Disable this for now, as we do not run a mongodb instance
+COPY ./configs/example_config.yaml /usr/sdd_poc_server/runtime.yaml
+CMD ["python", "uvicorn_serve.py"]
+
+FROM sdd_server AS sdd_server_dev
+ENV PYTHONDONTWRITEBYTECODE 1
+CMD ["python", "uvicorn_serve.py"]
+# Empty, used for development.