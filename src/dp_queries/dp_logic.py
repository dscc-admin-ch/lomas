--- conflicted
+++ resolved
@@ -1,266 +1,258 @@
-from abc import ABC, abstractmethod
-from fastapi import Header, HTTPException
-from typing import Dict
-
-from utils.constants import (
-    SUPPORTED_LIBS,
-    LIB_SMARTNOISE_SQL,
-    DATASET_PATHS,
-    DATASET_METADATA_PATHS,
-)
-from database.database import Database
-from dp_queries.input_models import BasicModel
-from utils.loggr import LOG
-
-
-class DPQuerier(ABC):
-    """
-    Overall query to external DP library
-    """
-
-    @abstractmethod
-    def __init__(self) -> None:
-        """
-        Initialise with specific dataset
-        """
-        pass
-
-    @abstractmethod
-    def cost(self, query_str: str, eps: float, delta: float) -> [float, float]:
-        """
-        Estimate cost of query
-        """
-        pass
-
-    @abstractmethod
-    def query(self, query_str: str, eps: float, delta: float) -> list:
-        """
-        Does the query and return the response
-        """
-        pass
-
-
-class QuerierManager(ABC):
-    """
-    Manages the DPQueriers for the different datasets and libraries
-
-    Holds a reference to the database in order to get information about
-    the datasets.
-
-    We make the _add_dataset function private to enforce lazy loading of
-    queriers.
-    """
-
-    database: Database
-
-    def __init__(self, database: Database) -> None:
-        self.database = database
-
-    @abstractmethod
-    def _add_dataset(self, dataset_name: str) -> None:
-        """
-        Adds a dataset to the manager
-        """
-        pass
-
-    @abstractmethod
-    def get_querier(self, dataset_name: str, library: str) -> DPQuerier:
-        """
-        Returns the querier for the given dataset and library
-        """
-        pass
-
-
-class BasicQuerierManager(QuerierManager):
-    """
-    Basic implementation of the QuerierManager interface.
-
-    The queriers are initialized lazily and put into a dict.
-    There is no memory management => The manager will fail if the datasets are
-    too large to fit in memory.
-
-    The _add_dataset method just gets the source data from csv files
-    (links stored in constants).
-    """
-
-    dp_queriers: Dict[str, Dict[str, DPQuerier]] = None
-
-    def __init__(self, database: Database) -> None:
-        super().__init__(database)
-        self.dp_queriers = {}
-        return
-
-    def _add_dataset(self, dataset_name: str) -> None:
-        """
-        Adds all queriers for a dataset.
-        The source data is fetched from an online csv, the paths are stored
-        as constants for now.
-
-        TODO Get the info from the metadata stored in the db.
-        """
-        # Should not call this function if dataset already present.
-        assert (
-            dataset_name not in self.dp_queriers
-        ), "BasicQuerierManager: \
-        Trying to add a dataset already in self.dp_queriers"
-
-        # Initialize dict
-        self.dp_queriers[dataset_name] = {}
-
-        for lib in SUPPORTED_LIBS:
-            if lib == LIB_SMARTNOISE_SQL:
-                ds_path = DATASET_PATHS[dataset_name]
-                ds_metadata_path = DATASET_METADATA_PATHS[dataset_name]
-                from dp_queries.smartnoise_json.smartnoise_sql import (
-                    SmartnoiseSQLQuerier,
-                )
-
-                querier = SmartnoiseSQLQuerier(ds_path, ds_metadata_path)
-
-                self.dp_queriers[dataset_name][lib] = querier
-            # elif ... :
-            else:
-                raise Exception(
-                    f"Trying to create a querier for library {lib}. "
-                    "This should never happen."
-                )
-
-    def get_querier(self, dataset_name: str, library: str) -> DPQuerier:
-        if dataset_name not in self.dp_queriers:
-            self._add_dataset(dataset_name)
-
-        return self.dp_queriers[dataset_name][library]
-
-
-class QueryHandler:
-    """
-    Query handler for the server.
-
-    Holds a reference to the database and uses a BasicQuerierManager
-    to manage the queriers. TODO make this configurable?
-    """
-
-    database: Database
-    querier_manager: BasicQuerierManager
-
-    def __init__(self, database: Database) -> None:
-        self.database = database
-        self.querier_manager = BasicQuerierManager(database)
-        return
-
-    def handle_query(
-        self,
-        query_type: str,
-        query_json: BasicModel,
-        user_name: str = Header(None),
-    ):
-        # Check query type
-        if query_type not in SUPPORTED_LIBS:
-            e = f"Query type {query_type} not supported in QueryHandler"
-            LOG.exception(e)
-            raise HTTPException(404, str(e))
-
-        # Get querier
-        try:
-            dp_querier = self.querier_manager.get_querier(
-                query_json.dataset_name, query_type
-            )
-        except Exception as e:
-            LOG.exception(
-                f"Failed to get querier for dataset"
-                f"{query_json.dataset_name}: {str(e)}"
-            )
-            raise HTTPException(
-                404,
-                f"Failed to get querier for dataset"
-                f"{query_json.dataset_name}",
-            )
-
-        # Check that user may query
-        if not self.database.may_user_query(user_name):
-            LOG.warning(
-                f"User {user_name} is trying to query before end of \
-                previous query. Returning without response."
-            )
-            return {
-                "requested_by": user_name,
-                "state": "No response. Already a query running.",
-            }
-
-        # Block access to other queries to user
-        self.database.set_may_user_query(user_name, False)
-
-        # Get cost of the query
-        eps_cost, delta_cost = dp_querier.cost(
-            query_json.query_str, query_json.epsilon, query_json.delta
-        )
-
-        # Check that enough budget to to the query
-        eps_max_user, delta_max_user = self.database.get_max_budget(
-            user_name, query_json.dataset_name
-        )
-        eps_curr_user, delta_curr_user = self.database.get_current_budget(
-            user_name, query_json.dataset_name
-        )
-
-        # If enough budget
-        if ((eps_max_user - eps_curr_user) >= eps_cost) and (
-            (delta_max_user - delta_curr_user) >= delta_cost
-        ):
-            # Query
-            try:
-                response, _ = dp_querier.query(
-                    query_json.query_str, query_json.epsilon, query_json.delta
-                )
-            except HTTPException as he:
-                LOG.exception(he)
-                raise he
-            except Exception as e:
-                LOG.exception(e)
-                raise HTTPException(500, str(e))
-
-            # Deduce budget from user
-            self.database.update_budget(
-                user_name, query_json.dataset_name, eps_cost, delta_cost
-            )
-
-            # Add query to db (for archive)
-            self.database.save_query(
-                user_name,
-                query_json.dataset_name,
-                eps_cost,
-                delta_cost,
-                query_json.query_str,
-            )
-
-            response["spent_epsilon"] = eps_cost
-            response["spent_delta"] = delta_cost
-
-        # If not enough budget, do not query and do not update budget.
-        else:
-            response = {
-                "requested_by": user_name,
-<<<<<<< HEAD
-                "state": "Not enough budget to query. Nothing was done.",
-                "spent_epsilon": 0,
-                "spent_delta": 0,
-=======
-                "state": f"Not enough budget to perform query. \
-                Nothing was done. \
-                Current epsilon: {eps_curr_user}, \
-                Current delta {delta_curr_user} \
-                Max epsilon: {eps_max_user}, Max delta {delta_max_user} ",
->>>>>>> 6296db1f
-            }
-
-        # Return budget metadata to user
-        response["current_epsilon"] = eps_curr_user
-        response["current_delta"] = delta_curr_user
-        response["max_epsilon"] = eps_max_user
-        response["max_delta"] = delta_max_user
-
-        # Re-enable user to query
-        self.database.set_may_user_query(user_name, True)
-
-        # Return response
-        return response
+from abc import ABC, abstractmethod
+from fastapi import Header, HTTPException
+from typing import Dict
+
+from utils.constants import (
+    SUPPORTED_LIBS,
+    LIB_SMARTNOISE_SQL,
+    DATASET_PATHS,
+    DATASET_METADATA_PATHS,
+)
+from database.database import Database
+from dp_queries.input_models import BasicModel
+from utils.loggr import LOG
+
+
+class DPQuerier(ABC):
+    """
+    Overall query to external DP library
+    """
+
+    @abstractmethod
+    def __init__(self) -> None:
+        """
+        Initialise with specific dataset
+        """
+        pass
+
+    @abstractmethod
+    def cost(self, query_str: str, eps: float, delta: float) -> [float, float]:
+        """
+        Estimate cost of query
+        """
+        pass
+
+    @abstractmethod
+    def query(self, query_str: str, eps: float, delta: float) -> list:
+        """
+        Does the query and return the response
+        """
+        pass
+
+
+class QuerierManager(ABC):
+    """
+    Manages the DPQueriers for the different datasets and libraries
+
+    Holds a reference to the database in order to get information about
+    the datasets.
+
+    We make the _add_dataset function private to enforce lazy loading of
+    queriers.
+    """
+
+    database: Database
+
+    def __init__(self, database: Database) -> None:
+        self.database = database
+
+    @abstractmethod
+    def _add_dataset(self, dataset_name: str) -> None:
+        """
+        Adds a dataset to the manager
+        """
+        pass
+
+    @abstractmethod
+    def get_querier(self, dataset_name: str, library: str) -> DPQuerier:
+        """
+        Returns the querier for the given dataset and library
+        """
+        pass
+
+
+class BasicQuerierManager(QuerierManager):
+    """
+    Basic implementation of the QuerierManager interface.
+
+    The queriers are initialized lazily and put into a dict.
+    There is no memory management => The manager will fail if the datasets are
+    too large to fit in memory.
+
+    The _add_dataset method just gets the source data from csv files
+    (links stored in constants).
+    """
+
+    dp_queriers: Dict[str, Dict[str, DPQuerier]] = None
+
+    def __init__(self, database: Database) -> None:
+        super().__init__(database)
+        self.dp_queriers = {}
+        return
+
+    def _add_dataset(self, dataset_name: str) -> None:
+        """
+        Adds all queriers for a dataset.
+        The source data is fetched from an online csv, the paths are stored
+        as constants for now.
+
+        TODO Get the info from the metadata stored in the db.
+        """
+        # Should not call this function if dataset already present.
+        assert (
+            dataset_name not in self.dp_queriers
+        ), "BasicQuerierManager: \
+        Trying to add a dataset already in self.dp_queriers"
+
+        # Initialize dict
+        self.dp_queriers[dataset_name] = {}
+
+        for lib in SUPPORTED_LIBS:
+            if lib == LIB_SMARTNOISE_SQL:
+                ds_path = DATASET_PATHS[dataset_name]
+                ds_metadata_path = DATASET_METADATA_PATHS[dataset_name]
+                from dp_queries.smartnoise_json.smartnoise_sql import (
+                    SmartnoiseSQLQuerier,
+                )
+
+                querier = SmartnoiseSQLQuerier(ds_path, ds_metadata_path)
+
+                self.dp_queriers[dataset_name][lib] = querier
+            # elif ... :
+            else:
+                raise Exception(
+                    f"Trying to create a querier for library {lib}. "
+                    "This should never happen."
+                )
+
+    def get_querier(self, dataset_name: str, library: str) -> DPQuerier:
+        if dataset_name not in self.dp_queriers:
+            self._add_dataset(dataset_name)
+
+        return self.dp_queriers[dataset_name][library]
+
+
+class QueryHandler:
+    """
+    Query handler for the server.
+
+    Holds a reference to the database and uses a BasicQuerierManager
+    to manage the queriers. TODO make this configurable?
+    """
+
+    database: Database
+    querier_manager: BasicQuerierManager
+
+    def __init__(self, database: Database) -> None:
+        self.database = database
+        self.querier_manager = BasicQuerierManager(database)
+        return
+
+    def handle_query(
+        self,
+        query_type: str,
+        query_json: BasicModel,
+        user_name: str = Header(None),
+    ):
+        # Check query type
+        if query_type not in SUPPORTED_LIBS:
+            e = f"Query type {query_type} not supported in QueryHandler"
+            LOG.exception(e)
+            raise HTTPException(404, str(e))
+
+        # Get querier
+        try:
+            dp_querier = self.querier_manager.get_querier(
+                query_json.dataset_name, query_type
+            )
+        except Exception as e:
+            LOG.exception(
+                f"Failed to get querier for dataset"
+                f"{query_json.dataset_name}: {str(e)}"
+            )
+            raise HTTPException(
+                404,
+                f"Failed to get querier for dataset"
+                f"{query_json.dataset_name}",
+            )
+
+        # Check that user may query
+        if not self.database.may_user_query(user_name):
+            LOG.warning(
+                f"User {user_name} is trying to query before end of \
+                previous query. Returning without response."
+            )
+            return {
+                "requested_by": user_name,
+                "state": "No response. Already a query running.",
+            }
+
+        # Block access to other queries to user
+        self.database.set_may_user_query(user_name, False)
+
+        # Get cost of the query
+        eps_cost, delta_cost = dp_querier.cost(
+            query_json.query_str, query_json.epsilon, query_json.delta
+        )
+
+        # Check that enough budget to to the query
+        eps_max_user, delta_max_user = self.database.get_max_budget(
+            user_name, query_json.dataset_name
+        )
+        eps_curr_user, delta_curr_user = self.database.get_current_budget(
+            user_name, query_json.dataset_name
+        )
+
+        # If enough budget
+        if ((eps_max_user - eps_curr_user) >= eps_cost) and (
+            (delta_max_user - delta_curr_user) >= delta_cost
+        ):
+            # Query
+            try:
+                response, _ = dp_querier.query(
+                    query_json.query_str, query_json.epsilon, query_json.delta
+                )
+            except HTTPException as he:
+                LOG.exception(he)
+                raise he
+            except Exception as e:
+                LOG.exception(e)
+                raise HTTPException(500, str(e))
+
+            # Deduce budget from user
+            self.database.update_budget(
+                user_name, query_json.dataset_name, eps_cost, delta_cost
+            )
+
+            # Add query to db (for archive)
+            self.database.save_query(
+                user_name,
+                query_json.dataset_name,
+                eps_cost,
+                delta_cost,
+                query_json.query_str,
+            )
+
+            response["spent_epsilon"] = eps_cost
+            response["spent_delta"] = delta_cost
+
+        # If not enough budget, do not query and do not update budget.
+        else:
+            response = {
+                "requested_by": user_name,
+                "state": "Not enough budget to query. Nothing was done.",
+                "spent_epsilon": 0,
+                "spent_delta": 0,
+            }
+
+        # Return budget metadata to user
+        response["current_epsilon"] = eps_curr_user
+        response["current_delta"] = delta_curr_user
+        response["max_epsilon"] = eps_max_user
+        response["max_delta"] = delta_max_user
+
+        # Re-enable user to query
+        self.database.set_may_user_query(user_name, True)
+
+        # Return response
+        return response