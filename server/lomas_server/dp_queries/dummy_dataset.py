--- conflicted
+++ resolved
@@ -1,4 +1,5 @@
 import datetime
+import random
 
 import numpy as np
 import pandas as pd
@@ -119,22 +120,10 @@
                     )
                 )
                 serie = pd.Series(
-<<<<<<< HEAD
-                    [
-                        start
-                        + datetime.timedelta(
-                            seconds=rng.integers(
-                                RANDOM_DATE_RANGE, endpoint=True
-                            ).astype(float)
-                        )
-                        for _ in range(nb_rows)
-                    ]
-=======
                     np.random.choice(
                         pd.date_range(start=start_date, end=end_date),
                         size=nb_rows,
                     )
->>>>>>> d985fdc7
                 )
             case "unknown":
                 # Unknown column are ignored by smartnoise sql
