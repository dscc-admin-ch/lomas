--- conflicted
+++ resolved
@@ -9,12 +9,7 @@
 from pymongo.database import Database
 
 from admin_database.utils import get_mongodb
-<<<<<<< HEAD
 from mongodb_admin import (
-    add_users_via_yaml,
-=======
-from administration.mongodb_admin import (
->>>>>>> f676cc70
     add_datasets_via_yaml,
     add_users_via_yaml,
     drop_collection,
