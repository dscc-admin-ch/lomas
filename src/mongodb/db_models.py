import time

from input_models import BasicModel


class QueryResponse(BasicModel):
    data: dict = {}
    epsilon: float = 0
    delta: float = 0


class Query(BasicModel):
    query: dict = {}
<<<<<<< HEAD
    epsilon: float = 0  #For response
    delta: float = 0    #For response
=======
    epsilon: float = 0  # For response
    delta: float = 0  # For response
    accuracy: float = 0  # For response
>>>>>>> b27852b8
    timestamp: float = 0
    response: dict = {}
    type: str = ""

    def __init__(self, steps, type):
        super().__init__()
        self.query = steps
        self.type = type
        self.timestamp = time.time()


class QueryDBInput(BasicModel):
    user_name: str = ""
    query: Query = None

    def __init__(
        self,
        name,
        query_steps,
        query_type,
    ):
        super().__init__()
<<<<<<< HEAD
        self.user_name = name
        self.query = Query(query_steps, query_type)
=======
        self.team_name = name
        self.query = Query(
            query_steps,
            query_type,
        )


class SubmissionDBInput(BasicModel):
    accuracy: float = 0
    timestamp: float = 0
    score: float = 0
    epsilon: float = 0
    delta: float = 0
    final_score: float = 0
    final_accuracy: float = 0
    submission_data: dict = {}

    def __init__(
        self,
        accuracy,
        score,
        final_accuracy,
        final_score,
        data,
    ):
        super().__init__()
        self.accuracy = accuracy
        self.score = score
        self.final_accuracy = final_accuracy
        self.final_score = final_score
        self.submission_data = data
        self.timestamp = time.time()
>>>>>>> b27852b8
<|MERGE_RESOLUTION|>--- conflicted
+++ resolved
@@ -11,14 +11,8 @@
 
 class Query(BasicModel):
     query: dict = {}
-<<<<<<< HEAD
     epsilon: float = 0  #For response
     delta: float = 0    #For response
-=======
-    epsilon: float = 0  # For response
-    delta: float = 0  # For response
-    accuracy: float = 0  # For response
->>>>>>> b27852b8
     timestamp: float = 0
     response: dict = {}
     type: str = ""
@@ -41,40 +35,5 @@
         query_type,
     ):
         super().__init__()
-<<<<<<< HEAD
         self.user_name = name
-        self.query = Query(query_steps, query_type)
-=======
-        self.team_name = name
-        self.query = Query(
-            query_steps,
-            query_type,
-        )
-
-
-class SubmissionDBInput(BasicModel):
-    accuracy: float = 0
-    timestamp: float = 0
-    score: float = 0
-    epsilon: float = 0
-    delta: float = 0
-    final_score: float = 0
-    final_accuracy: float = 0
-    submission_data: dict = {}
-
-    def __init__(
-        self,
-        accuracy,
-        score,
-        final_accuracy,
-        final_score,
-        data,
-    ):
-        super().__init__()
-        self.accuracy = accuracy
-        self.score = score
-        self.final_accuracy = final_accuracy
-        self.final_score = final_score
-        self.submission_data = data
-        self.timestamp = time.time()
->>>>>>> b27852b8
+        self.query = Query(query_steps, query_type)