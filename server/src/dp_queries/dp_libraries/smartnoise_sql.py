--- conflicted
+++ resolved
@@ -4,16 +4,9 @@
 import traceback
 import pandas as pd
 
-<<<<<<< HEAD
-from dp_queries.dp_logic import DPQuerier
-import globals
-from private_database.private_database import PrivateDatabase
-
-from utils.constants import DUMMY_NB_ROWS, DUMMY_SEED, STATS, MAX_NAN_ITERATION
-=======
+from constants import MAX_NAN_ITERATION, STATS
 from dp_queries.dp_querier import DPQuerier
 from private_dataset.private_dataset import PrivateDataset
->>>>>>> 1f496e2a
 from utils.loggr import LOG
 
 
@@ -69,18 +62,12 @@
                 "Error executing query: " + query_str + ": " + str(err),
             )
 
-<<<<<<< HEAD
         if not query_json.postprocess:
             result = list(result)
 
-        if globals.CONFIG.develop_mode:
-            LOG.warning("********RESULT AFTER QUERY********")
-            LOG.warning(result)
-=======
         # Should only be printed if logging level is debug
         LOG.debug("********RESULT AFTER QUERY********")
         LOG.debug(result)
->>>>>>> 1f496e2a
 
         cols = result.pop(0)
 
