import yaml
from fastapi import HTTPException

from . import queries_coll
from .db_models import QueryDBInput, SubmissionDBInput


# Add query to Mongo Database
<<<<<<< HEAD
def db_add_query(input: QueryDBInput):
    queries_coll.update_one({"user_name": input.user_name}, {
        "$push": {
            "queries": input.query.toJSON()
        },
        "$inc": {"total_epsilon": input.query.epsilon, "total_delta": input.query.delta}
    }, upsert=True)

def db_get_budget(user_name: str):
    res = queries_coll.find_one({"user_name": user_name}, {
                                "_id": 0, "total_epsilon": 1, "total_delta": 1, })
    if (res == None or res == {}):
        raise HTTPException(400, f"no entry with user name: '{user_name}'")
    return res["total_epsilon"]


def db_get_delta(user_name: str):
    res = queries_coll.find_one({"user_name": user_name}, {
                                "_id": 0, "total_delta": 1})
    if (res == None or res == {}):
        raise HTTPException(400, f"no entry with user name: '{user_name}'")
    return res["total_delta"]


def db_add_users():
=======
def db_add_query(
    input: QueryDBInput,
):
    queries_coll.update_one(
        {"team_name": input.team_name},
        {
            "$push": {"queries": input.query.toJSON()},
            "$inc": {
                "total_epsilon": input.query.epsilon,
                "total_delta": input.query.delta,
            },
        },
        upsert=True,
    )


def db_get_budget(
    team_name: str,
):
    res = queries_coll.find_one(
        {"team_name": team_name},
        {
            "_id": 0,
            "total_epsilon": 1,
            "total_delta": 1,
        },
    )
    if res is None or res == {}:
        raise HTTPException(
            400,
            f"no entry with team name: '{team_name}'",
        )
    return res["total_epsilon"]


def db_get_delta(
    team_name: str,
):
    res = queries_coll.find_one(
        {"team_name": team_name},
        {
            "_id": 0,
            "total_delta": 1,
        },
    )
    if res is None or res == {}:
        raise HTTPException(
            400,
            f"no entry with team name: '{team_name}'",
        )
    return res["total_delta"]


def db_get_accuracy(
    team_name: str,
):
    res = queries_coll.find_one(
        {"team_name": team_name},
        {
            "_id": 0,
            "accuracy": 1,
        },
    )
    if res is None or res == {}:
        raise HTTPException(
            400,
            f"no entry with team name: '{team_name}'",
        )
    return res["accuracy"]


def db_get_score(
    team_name: str,
):
    res = queries_coll.find_one(
        {"team_name": team_name},
        {
            "_id": 0,
            "score": 1,
        },
    )
    if res is None or res == {}:
        raise HTTPException(
            400,
            f"no entry with team name: '{team_name}'",
        )
    return res["score"]


def db_get_final_accuracy(
    team_name: str,
):
    res = queries_coll.find_one(
        {"team_name": team_name},
        {
            "_id": 0,
            "final_accuracy": 1,
        },
    )
    if res is None or res == {}:
        raise HTTPException(
            400,
            f"no entry with team name: '{team_name}'",
        )
    return res["final_accuracy"]


def db_get_final_score(
    team_name: str,
):
    res = queries_coll.find_one(
        {"team_name": team_name},
        {
            "_id": 0,
            "final_score": 1,
        },
    )
    if res is None or res == {}:
        raise HTTPException(
            400,
            f"no entry with team name: '{team_name}'",
        )
    return res["final_score"]


def db_add_submission(
    team_name: str,
    input: SubmissionDBInput,
):
    score = db_get_score(team_name)
    accuracy = db_get_accuracy(team_name)
    epsilon = db_get_budget(team_name)
    delta = db_get_delta(team_name)
    final_score = db_get_final_score(team_name)
    final_accuracy = db_get_final_accuracy(team_name)
    input.epsilon = epsilon
    input.delta = delta
    accuracy, score = (
        (
            input.accuracy,
            input.score,
        )
        if input.score > score
        else (accuracy, score)
    )
    (final_accuracy, final_score,) = (
        (
            input.final_accuracy,
            input.final_score,
        )
        if input.final_score > final_score
        else (
            final_accuracy,
            final_score,
        )
    )
    # score = input.score if input.score > score else score
    queries_coll.update_one(
        {"team_name": team_name},
        {
            "$push": {"submissions": input.toJSON()},
            "$set": {
                "score": score,
                "accuracy": accuracy,
                "final_accuracy": final_accuracy,
                "final_score": final_score,
            },
        },
    )


def db_add_teams():
>>>>>>> b27852b8
    data = {}
    with open(
        "/usr/runtime.yaml",
        "r",
    ) as f:
        data = yaml.safe_load(f)["runtime_args"]["settings"]
<<<<<<< HEAD
    for user in data['parties']:
        queries_coll.update_one({"user_name": user["user_name"]},{
        "$setOnInsert": {
            "user_name": user["user_name"],
            "queries": [],
            "total_epsilon": 0,
            "total_delta": 0,
            "country": user["country"]
        }
    },upsert=True)
    return True
=======
    for team in data["parties"]:
        queries_coll.update_one(
            {"team_name": team["team_name"]},
            {
                "$setOnInsert": {
                    "team_name": team["team_name"],
                    "queries": [],
                    "submissions": [],
                    "total_epsilon": 0,
                    "total_delta": 0,
                    "accuracy": 0,
                    "score": 0,
                    "final_accuracy": 0,
                    "final_score": 0,
                    "all_female": team["all_female"],
                    "all_student": team["all_student"],
                    "country": team["country"],
                    "location": team["location"],
                }
            },
            upsert=True,
        )
    return True


def db_get_leaderboard():
    res = queries_coll.aggregate(
        [
            {
                "$replaceRoot": {
                    "newRoot": {
                        "name": "$team_name",
                        "delta": "$delta",
                        "epsilon": "$epsilon",
                        "accuracy": "$accuracy",  # Max accuracy of submission
                        "score": "$score",  # Max score of submission
                        "timestamp": {
                            "$ifNull": [
                                {
                                    "$arrayElemAt": [
                                        "$submissions.timestamp",
                                        -1,
                                    ]
                                },
                                0,
                            ]
                        },  # TimeStamp of last submission
                    }
                }
            },
            {"$sort": {"score": -1}},
        ]
    )
    return [x for x in res]


def db_get_last_submission(
    team_name,
):
    team = queries_coll.find_one(
        {"team_name": team_name},
        {
            "_id": 0,
            "accuracy": 1,
        },
    )

    if not team:
        return None

    res = queries_coll.aggregate(
        [
            {"$match": {"team_name": team_name}},
            {
                "$project": {
                    "timestamp": {
                        "$ifNull": [
                            {
                                "$arrayElemAt": [
                                    "$submissions.timestamp",
                                    -1,
                                ]
                            },
                            0,
                        ]
                    },
                    "_id": 0,
                }
            },
        ]
    )
    res = res.next()
    return res["timestamp"]
>>>>>>> b27852b8
<|MERGE_RESOLUTION|>--- conflicted
+++ resolved
@@ -6,33 +6,6 @@
 
 
 # Add query to Mongo Database
-<<<<<<< HEAD
-def db_add_query(input: QueryDBInput):
-    queries_coll.update_one({"user_name": input.user_name}, {
-        "$push": {
-            "queries": input.query.toJSON()
-        },
-        "$inc": {"total_epsilon": input.query.epsilon, "total_delta": input.query.delta}
-    }, upsert=True)
-
-def db_get_budget(user_name: str):
-    res = queries_coll.find_one({"user_name": user_name}, {
-                                "_id": 0, "total_epsilon": 1, "total_delta": 1, })
-    if (res == None or res == {}):
-        raise HTTPException(400, f"no entry with user name: '{user_name}'")
-    return res["total_epsilon"]
-
-
-def db_get_delta(user_name: str):
-    res = queries_coll.find_one({"user_name": user_name}, {
-                                "_id": 0, "total_delta": 1})
-    if (res == None or res == {}):
-        raise HTTPException(400, f"no entry with user name: '{user_name}'")
-    return res["total_delta"]
-
-
-def db_add_users():
-=======
 def db_add_query(
     input: QueryDBInput,
 ):
@@ -83,239 +56,4 @@
             400,
             f"no entry with team name: '{team_name}'",
         )
-    return res["total_delta"]
-
-
-def db_get_accuracy(
-    team_name: str,
-):
-    res = queries_coll.find_one(
-        {"team_name": team_name},
-        {
-            "_id": 0,
-            "accuracy": 1,
-        },
-    )
-    if res is None or res == {}:
-        raise HTTPException(
-            400,
-            f"no entry with team name: '{team_name}'",
-        )
-    return res["accuracy"]
-
-
-def db_get_score(
-    team_name: str,
-):
-    res = queries_coll.find_one(
-        {"team_name": team_name},
-        {
-            "_id": 0,
-            "score": 1,
-        },
-    )
-    if res is None or res == {}:
-        raise HTTPException(
-            400,
-            f"no entry with team name: '{team_name}'",
-        )
-    return res["score"]
-
-
-def db_get_final_accuracy(
-    team_name: str,
-):
-    res = queries_coll.find_one(
-        {"team_name": team_name},
-        {
-            "_id": 0,
-            "final_accuracy": 1,
-        },
-    )
-    if res is None or res == {}:
-        raise HTTPException(
-            400,
-            f"no entry with team name: '{team_name}'",
-        )
-    return res["final_accuracy"]
-
-
-def db_get_final_score(
-    team_name: str,
-):
-    res = queries_coll.find_one(
-        {"team_name": team_name},
-        {
-            "_id": 0,
-            "final_score": 1,
-        },
-    )
-    if res is None or res == {}:
-        raise HTTPException(
-            400,
-            f"no entry with team name: '{team_name}'",
-        )
-    return res["final_score"]
-
-
-def db_add_submission(
-    team_name: str,
-    input: SubmissionDBInput,
-):
-    score = db_get_score(team_name)
-    accuracy = db_get_accuracy(team_name)
-    epsilon = db_get_budget(team_name)
-    delta = db_get_delta(team_name)
-    final_score = db_get_final_score(team_name)
-    final_accuracy = db_get_final_accuracy(team_name)
-    input.epsilon = epsilon
-    input.delta = delta
-    accuracy, score = (
-        (
-            input.accuracy,
-            input.score,
-        )
-        if input.score > score
-        else (accuracy, score)
-    )
-    (final_accuracy, final_score,) = (
-        (
-            input.final_accuracy,
-            input.final_score,
-        )
-        if input.final_score > final_score
-        else (
-            final_accuracy,
-            final_score,
-        )
-    )
-    # score = input.score if input.score > score else score
-    queries_coll.update_one(
-        {"team_name": team_name},
-        {
-            "$push": {"submissions": input.toJSON()},
-            "$set": {
-                "score": score,
-                "accuracy": accuracy,
-                "final_accuracy": final_accuracy,
-                "final_score": final_score,
-            },
-        },
-    )
-
-
-def db_add_teams():
->>>>>>> b27852b8
-    data = {}
-    with open(
-        "/usr/runtime.yaml",
-        "r",
-    ) as f:
-        data = yaml.safe_load(f)["runtime_args"]["settings"]
-<<<<<<< HEAD
-    for user in data['parties']:
-        queries_coll.update_one({"user_name": user["user_name"]},{
-        "$setOnInsert": {
-            "user_name": user["user_name"],
-            "queries": [],
-            "total_epsilon": 0,
-            "total_delta": 0,
-            "country": user["country"]
-        }
-    },upsert=True)
-    return True
-=======
-    for team in data["parties"]:
-        queries_coll.update_one(
-            {"team_name": team["team_name"]},
-            {
-                "$setOnInsert": {
-                    "team_name": team["team_name"],
-                    "queries": [],
-                    "submissions": [],
-                    "total_epsilon": 0,
-                    "total_delta": 0,
-                    "accuracy": 0,
-                    "score": 0,
-                    "final_accuracy": 0,
-                    "final_score": 0,
-                    "all_female": team["all_female"],
-                    "all_student": team["all_student"],
-                    "country": team["country"],
-                    "location": team["location"],
-                }
-            },
-            upsert=True,
-        )
-    return True
-
-
-def db_get_leaderboard():
-    res = queries_coll.aggregate(
-        [
-            {
-                "$replaceRoot": {
-                    "newRoot": {
-                        "name": "$team_name",
-                        "delta": "$delta",
-                        "epsilon": "$epsilon",
-                        "accuracy": "$accuracy",  # Max accuracy of submission
-                        "score": "$score",  # Max score of submission
-                        "timestamp": {
-                            "$ifNull": [
-                                {
-                                    "$arrayElemAt": [
-                                        "$submissions.timestamp",
-                                        -1,
-                                    ]
-                                },
-                                0,
-                            ]
-                        },  # TimeStamp of last submission
-                    }
-                }
-            },
-            {"$sort": {"score": -1}},
-        ]
-    )
-    return [x for x in res]
-
-
-def db_get_last_submission(
-    team_name,
-):
-    team = queries_coll.find_one(
-        {"team_name": team_name},
-        {
-            "_id": 0,
-            "accuracy": 1,
-        },
-    )
-
-    if not team:
-        return None
-
-    res = queries_coll.aggregate(
-        [
-            {"$match": {"team_name": team_name}},
-            {
-                "$project": {
-                    "timestamp": {
-                        "$ifNull": [
-                            {
-                                "$arrayElemAt": [
-                                    "$submissions.timestamp",
-                                    -1,
-                                ]
-                            },
-                            0,
-                        ]
-                    },
-                    "_id": 0,
-                }
-            },
-        ]
-    )
-    res = res.next()
-    return res["timestamp"]
->>>>>>> b27852b8
+    return res["total_delta"]