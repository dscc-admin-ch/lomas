from admin_database.admin_database import AdminDatabase
from admin_database.utils import database_factory
from constants import DPLibraries
from dataset_store.utils import dataset_store_factory
from dp_queries.dp_libraries.utils import querier_factory
from dp_queries.dp_logic import QueryHandler
from dp_queries.dummy_dataset import (
    get_dummy_dataset_for_query,
    make_dummy_dataset,
)
from fastapi import Body, Depends, FastAPI, Header, Request
from mongodb_admin import (
    add_datasets,
    create_users_collection,
    drop_collection,
)
from utils.anti_timing_att import anti_timing_att
from utils.config import Config, get_config
from utils.error_handler import (
    InternalServerException,
    add_exception_handlers,
    get_custom_exceptions_list,
)
from utils.example_inputs import (
    example_dummy_opendp,
    example_dummy_smartnoise_sql,
    example_get_db_data,
    example_get_dummy_dataset,
    example_opendp,
    example_smartnoise_sql,
    example_smartnoise_sql_cost,
)
from utils.input_models import (
    DummyOpenDPInp,
    DummySNSQLInp,
    GetDbData,
    GetDummyDataset,
    OpenDPInp,
    SNSQLInp,
    SNSQLInpCost,
)
from utils.loggr import LOG
from utils.utils import check_start_condition, server_live, stream_dataframe

# Some global variables
# -----------------------------------------------------------------------------
CONFIG: Config = None
ADMIN_DATABASE: AdminDatabase = None
QUERY_HANDLER: QueryHandler = None

# General server state, can add fields if need be.
SERVER_STATE: dict = {
    "state": [],
    "message": [],
    "LIVE": False,
}

# This object holds the server object
app = FastAPI()


# Startup
# -----------------------------------------------------------------------------


@app.on_event("startup")
def startup_event() -> None:
    """
    This function is executed once on server startup"""
    LOG.info("Startup message")
    SERVER_STATE["state"].append("Startup event")

    # Load config here
    LOG.info("Loading config")
    SERVER_STATE["message"].append("Loading config")
    global CONFIG
    CONFIG = get_config()

    # Fill up user database if in develop mode ONLY
    if CONFIG.develop_mode:
        LOG.info("!! Develop mode ON !!")
        LOG.info("Creating example user collection")
        from types import SimpleNamespace

        args = SimpleNamespace(**vars(CONFIG.admin_database))

        LOG.info("Creating user collection")
        args.clean = True
        args.overwrite = True
        args.path = "/data/collections/user_collection.yaml"
        create_users_collection(args)

        LOG.info("Creating datasets and metadata collection")
        args.path = "/data/collections/dataset_collection.yaml"
        args.overwrite_datasets = True
        args.overwrite_metadata = True
        add_datasets(args)

        LOG.info("Empty archives")
        args.collection = "queries_archives"
        drop_collection(args)

    # Load users, datasets, etc..
    LOG.info("Loading admin database")
    SERVER_STATE["message"].append("Loading admin database")
    try:
        global ADMIN_DATABASE
        ADMIN_DATABASE = database_factory(CONFIG.admin_database)
    except Exception as e:
        LOG.exception("Failed at startup:" + str(e))
        SERVER_STATE["state"].append("Loading user database at Startup failed")
        SERVER_STATE["message"].append(str(e))

    LOG.info("Loading query handler")
    SERVER_STATE["message"].append("Loading dataset store")
    dataset_store = dataset_store_factory(CONFIG.dataset_store, ADMIN_DATABASE)

    SERVER_STATE["message"].append("Loading query handler")
    global QUERY_HANDLER
    QUERY_HANDLER = QueryHandler(ADMIN_DATABASE, dataset_store)

    SERVER_STATE["state"].append("Startup completed")
    SERVER_STATE["message"].append("Startup completed")

    # Finally check everything in startup went well and update the state
    check_start_condition()


# A simple hack to hinder the timing attackers
@app.middleware("http")
async def middleware(request: Request, call_next):
    global CONFIG
    return await anti_timing_att(request, call_next, CONFIG)


# Add custom exception handlers
add_exception_handlers(app)
custom_exceptions = get_custom_exceptions_list()

# API Endpoints
# -----------------------------------------------------------------------------


# Get server state
@app.get("/state", tags=["ADMIN_USER"])
async def get_state(user_name: str = Header(None)):
    """
    Returns the current state dict of this server instance.
    """
    return {
        "requested_by": user_name,
        "state": SERVER_STATE,
    }


# Metadata query
@app.post(
    "/get_dataset_metadata",
    dependencies=[Depends(server_live)],
    tags=["USER_METADATA"],
)
def get_dataset_metadata(
    query_json: GetDbData = Body(example_get_db_data),
):
    try:
        ds_metadata = ADMIN_DATABASE.get_dataset_metadata(
            query_json.dataset_name
        )[""]["Schema"]["Table"]

    except custom_exceptions as e:
        raise e
    except Exception as e:
        raise InternalServerException(e)

    return ds_metadata


# Dummy dataset query
@app.post(
    "/get_dummy_dataset",
    dependencies=[Depends(server_live)],
    tags=["USER_DUMMY"],
)
def get_dummy_dataset(
    query_json: GetDummyDataset = Body(example_get_dummy_dataset),
):
    try:
        ds_metadata = ADMIN_DATABASE.get_dataset_metadata(
            query_json.dataset_name
        )

        dummy_df = make_dummy_dataset(
            ds_metadata, query_json.dummy_nb_rows, query_json.dummy_seed
        )
    except custom_exceptions as e:
        raise e
    except Exception as e:
        raise InternalServerException(e)

    return stream_dataframe(dummy_df)


# Smartnoise SQL query
@app.post(
    "/smartnoise_query",
    dependencies=[Depends(server_live)],
    tags=["USER_QUERY"],
)
def smartnoise_sql_handler(
    query_json: SNSQLInp = Body(example_smartnoise_sql),
    user_name: str = Header(None),
):
    try:
        response = QUERY_HANDLER.handle_query(
            DPLibraries.SMARTNOISE_SQL, query_json, user_name
        )
    except custom_exceptions as e:
        raise e
    except Exception as e:
        raise InternalServerException(e)

    return response


# Smartnoise SQL Dummy query
@app.post(
    "/dummy_smartnoise_query",
    dependencies=[Depends(server_live)],
    tags=["USER_DUMMY"],
)
def dummy_smartnoise_sql_handler(
    query_json: DummySNSQLInp = Body(example_dummy_smartnoise_sql),
):
    ds_private_dataset = get_dummy_dataset_for_query(
        ADMIN_DATABASE, query_json
    )
    dummy_querier = querier_factory(
        DPLibraries.SMARTNOISE_SQL, private_dataset=ds_private_dataset
    )
    try:
        _ = dummy_querier.cost(query_json)  # verify cost works
        response_df = dummy_querier.query(query_json)
        response = {"query_response": response_df}
    except custom_exceptions as e:
        raise e
    except Exception as e:
        raise InternalServerException(e)

    return response


@app.post(
    "/estimate_smartnoise_cost",
    dependencies=[Depends(server_live)],
    tags=["USER_QUERY"],
)
def estimate_smartnoise_cost(
    query_json: SNSQLInpCost = Body(example_smartnoise_sql_cost),
):
    try:
        response = QUERY_HANDLER.estimate_cost(
            DPLibraries.SMARTNOISE_SQL,
            query_json,
        )
    except custom_exceptions as e:
        raise e
    except Exception as e:
        raise InternalServerException(e)

    return response


@app.post(
    "/opendp_query", dependencies=[Depends(server_live)], tags=["USER_QUERY"]
)
def opendp_query_handler(
    query_json: OpenDPInp = Body(example_opendp),
    user_name: str = Header(None),
):
    try:
        response = QUERY_HANDLER.handle_query(
            DPLibraries.OPENDP, query_json, user_name
        )
    except custom_exceptions as e:
        raise e
    except Exception as e:
        raise InternalServerException(e)

    return response


@app.post(
    "/dummy_opendp_query",
    dependencies=[Depends(server_live)],
    tags=["USER_DUMMY"],
)
def dummy_opendp_query_handler(
    query_json: DummyOpenDPInp = Body(example_dummy_opendp),
):
    ds_private_dataset = get_dummy_dataset_for_query(
        ADMIN_DATABASE, query_json
    )
    dummy_querier = querier_factory(
        DPLibraries.OPENDP, private_dataset=ds_private_dataset
    )

    try:
        _ = dummy_querier.cost(query_json)  # verify cost works
        response_df = dummy_querier.query(query_json)
        response = {"query_response": response_df}

    except custom_exceptions as e:
        raise e
    except Exception as e:
        raise InternalServerException(e)

    return response


@app.post(
    "/estimate_opendp_cost",
    dependencies=[Depends(server_live)],
    tags=["USER_QUERY"],
)
def estimate_opendp_cost(
    query_json: OpenDPInp = Body(example_opendp),
):
    try:
        response = QUERY_HANDLER.estimate_cost(
            DPLibraries.OPENDP,
            query_json,
        )
    except custom_exceptions as e:
        raise e
    except Exception as e:
        raise InternalServerException(e)

    return response


# MongoDB get initial budget
@app.post(
    "/get_initial_budget",
    dependencies=[Depends(server_live)],
    tags=["USER_BUDGET"],
)
def get_initial_budget(
    query_json: GetDbData = Body(example_get_db_data),
    user_name: str = Header(None),
):
    try:
        initial_epsilon, initial_delta = ADMIN_DATABASE.get_initial_budget(
            user_name, query_json.dataset_name
        )
    except custom_exceptions as e:
        raise e
    except Exception as e:
        raise InternalServerException(e)

    return {"initial_epsilon": initial_epsilon, "initial_delta": initial_delta}


# MongoDB get total spent budget
@app.post(
    "/get_total_spent_budget",
    dependencies=[Depends(server_live)],
    tags=["USER_BUDGET"],
)
def get_total_spent_budget(
    query_json: GetDbData = Body(example_get_db_data),
    user_name: str = Header(None),
):
    try:
        (
            total_spent_epsilon,
            total_spent_delta,
        ) = ADMIN_DATABASE.get_total_spent_budget(
            user_name, query_json.dataset_name
        )
    except custom_exceptions as e:
        raise e
    except Exception as e:
        raise InternalServerException(e)

    return {
        "total_spent_epsilon": total_spent_epsilon,
        "total_spent_delta": total_spent_delta,
    }


# MongoDB get remaining budget
@app.post(
    "/get_remaining_budget",
    dependencies=[Depends(server_live)],
    tags=["USER_BUDGET"],
)
def get_remaining_budget(
    query_json: GetDbData = Body(example_get_db_data),
    user_name: str = Header(None),
):
    try:
        rem_epsilon, rem_delta = ADMIN_DATABASE.get_remaining_budget(
            user_name, query_json.dataset_name
        )
    except custom_exceptions as e:
        raise e
    except Exception as e:
        raise InternalServerException(e)

    return {"remaining_epsilon": rem_epsilon, "remaining_delta": rem_delta}


# MongoDB get archives
@app.post(
    "/get_previous_queries",
    dependencies=[Depends(server_live)],
    tags=["USER_BUDGET"],
)
def get_user_previous_queries(
    query_json: GetDbData = Body(example_get_db_data),
    user_name: str = Header(None),
):
    try:
        previous_queries = ADMIN_DATABASE.get_user_previous_queries(
            user_name, query_json.dataset_name
        )
    except custom_exceptions as e:
        raise e
    except Exception as e:
        raise InternalServerException(e)

<<<<<<< HEAD
    return {"previous_queries": previous_queries}
=======
    return {"previous_queries": previous_queries}


@app.get("/submit_limit", dependencies=[Depends(server_live)])
async def get_submit_limit() -> None:
    """
    Returns the value "submit_limit" used to limit the rate of submissions
    """
    """
    An endpoint example with some dependecies.

    Dummy endpoint to exemplify the use of the dependencies argument.
    The depends.server_live function is called and it must yield in order for
    this endpoint handler to execute.
    """
>>>>>>> 21caeb8f
<|MERGE_RESOLUTION|>--- conflicted
+++ resolved
@@ -429,22 +429,4 @@
     except Exception as e:
         raise InternalServerException(e)
 
-<<<<<<< HEAD
-    return {"previous_queries": previous_queries}
-=======
-    return {"previous_queries": previous_queries}
-
-
-@app.get("/submit_limit", dependencies=[Depends(server_live)])
-async def get_submit_limit() -> None:
-    """
-    Returns the value "submit_limit" used to limit the rate of submissions
-    """
-    """
-    An endpoint example with some dependecies.
-
-    Dummy endpoint to exemplify the use of the dependencies argument.
-    The depends.server_live function is called and it must yield in order for
-    this endpoint handler to execute.
-    """
->>>>>>> 21caeb8f
+    return {"previous_queries": previous_queries}